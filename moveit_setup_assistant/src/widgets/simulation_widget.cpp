--- conflicted
+++ resolved
@@ -128,91 +128,6 @@
 
 void SimulationWidget::focusGiven()
 {
-<<<<<<< HEAD
-  simulation_text_->setVisible(true);
-  std::string gazebo_compatible_urdf_string = config_data_->getGazeboCompatibleURDF();
-  std::size_t urdf_length = gazebo_compatible_urdf_string.length();
-
-  // Check if the urdf do need new elements to be added
-  if (urdf_length > 0)
-  {
-    // Split the added elements from the original urdf to view them in different colors
-    std::smatch start_match;
-    std::smatch end_match;
-    std::regex start_reg_ex("<inertial");
-    std::regex end_reg_ex("</inertial");
-
-    // Search for inertial elements using regex
-    std::regex_search(gazebo_compatible_urdf_string, start_match, start_reg_ex);
-    std::regex_search(gazebo_compatible_urdf_string, end_match, end_reg_ex);
-
-    // Used to cache the positions of the opening and closing of the inertial elements
-    std::vector<int> inertial_opening_matches;
-    std::vector<int> inertial_closing_matches;
-
-    inertial_closing_matches.push_back(0);
-
-    // Cache the positions of the openings of the inertial elements
-    for (auto it = std::sregex_iterator(gazebo_compatible_urdf_string.begin(), gazebo_compatible_urdf_string.end(),
-                                        start_reg_ex);
-         it != std::sregex_iterator(); ++it)
-    {
-      inertial_opening_matches.push_back(it->position());
-    }
-
-    inertial_opening_matches.push_back(urdf_length);
-
-    // Cache the positions of the closings of the inertial elements
-    for (auto it = std::sregex_iterator(gazebo_compatible_urdf_string.begin(), gazebo_compatible_urdf_string.end(),
-                                        end_reg_ex);
-         it != std::sregex_iterator(); ++it)
-    {
-      inertial_closing_matches.push_back(it->position());
-    }
-
-    for (std::size_t match_number = 0; match_number < inertial_opening_matches.size() - 1; ++match_number)
-    {
-      // Show the unmodified elements in black
-      simulation_text_->setTextColor(QColor("black"));
-      simulation_text_->append(
-          QString(gazebo_compatible_urdf_string
-                      .substr(inertial_closing_matches[match_number],
-                              inertial_opening_matches[match_number] - inertial_closing_matches[match_number])
-                      .c_str()));
-
-      // Show the added elements in green
-      simulation_text_->setTextColor(QColor("green"));
-
-      simulation_text_->append(
-          QString(gazebo_compatible_urdf_string
-                      .substr(inertial_opening_matches[match_number],
-                              inertial_closing_matches[match_number + 1] - inertial_opening_matches[match_number] + 11)
-                      .c_str()));
-      inertial_closing_matches[match_number + 1] += 11;
-    }
-
-    // Position of the first transmission element in the urdf
-    std::size_t first_transmission = gazebo_compatible_urdf_string.find("<transmission");
-
-    // Position of the last inertial element in the urdf
-    std::size_t last_inertial = inertial_closing_matches[inertial_opening_matches.size() - 1];
-
-    if (first_transmission != std::string::npos)
-    {
-      simulation_text_->setTextColor(QColor("black"));
-      simulation_text_->append(
-          QString(gazebo_compatible_urdf_string.substr(last_inertial, first_transmission - last_inertial).c_str()));
-
-      // Write from the first transmission element until the closing robot element in green
-      simulation_text_->setTextColor(QColor("green"));
-      simulation_text_->append(QString(
-          gazebo_compatible_urdf_string.substr(first_transmission, urdf_length - first_transmission - 10).c_str()));
-
-      // Write the closing robot element in black
-      simulation_text_->setTextColor(QColor("black"));
-      simulation_text_->append(QString("</robot>"));
-    }
-=======
   if (!simulation_text_->document()->isEmpty())
     return;  // nothing to do
 
@@ -241,7 +156,6 @@
   else
     tooltip = tr("Cannot overwrite original, <i>xacro-based</i> URDF");
   btn_overwrite_->setToolTip(tooltip);
->>>>>>> 72d91929
 
   if (have_changes)
     config_data_->changes |= MoveItConfigData::SIMULATION;
@@ -285,7 +199,7 @@
   if (!config_data_->outputGazeboURDFFile(config_data_->urdf_path_))
     QMessageBox::warning(this, "Gazebo URDF", tr("Failed to save to ").append(config_data_->urdf_path_.c_str()));
   else  // Display success message
-    QMessageBox::information(this, "Overwriting Successfull",
+    QMessageBox::information(this, "Overwriting Successful",
                              "Original robot description URDF was successfully overwritten.");
 
   // Remove Gazebo URDF file from list of to-be-written config files
