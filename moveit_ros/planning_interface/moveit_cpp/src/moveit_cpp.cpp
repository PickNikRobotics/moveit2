--- conflicted
+++ resolved
@@ -224,13 +224,8 @@
   std::set<std::string> result_names;
   if (!group_name.empty() && groups_pipelines_map_.count(group_name) == 0)
   {
-<<<<<<< HEAD
-    RCLCPP_ERROR(LOGGER, "There are no planning pipelines loaded for group '%s'.", group_name.c_str());
-=======
-    ROS_ERROR_NAMED(LOGNAME,
-                    "No planning pipelines loaded for group '%s'. Check planning pipeline and controller setup.",
-                    group_name.c_str());
->>>>>>> 382aa5a8
+    RCLCPP_ERROR(LOGGER, "No planning pipelines loaded for group '%s'. Check planning pipeline and controller setup.",
+                 group_name.c_str());
     return result_names;  // empty
   }
   for (const auto& pipeline_entry : planning_pipelines_)
@@ -247,9 +242,8 @@
   }
   // No valid planning pipelines
   if (result_names.empty())
-    ROS_ERROR_NAMED(LOGNAME,
-                    "No planning pipelines loaded for group '%s'. Check planning pipeline and controller setup.",
-                    group_name.c_str());
+    RCLCPP_ERROR(LOGGER, "No planning pipelines loaded for group '%s'. Check planning pipeline and controller setup.",
+                 group_name.c_str());
   return result_names;
 }
 
