/*********************************************************************
 * Software License Agreement (BSD License)
 *
 *  Copyright (c) 2019, PickNik LLC
 *  All rights reserved.
 *
 *  Redistribution and use in source and binary forms, with or without
 *  modification, are permitted provided that the following conditions
 *  are met:
 *
 *   * Redistributions of source code must retain the above copyright
 *     notice, this list of conditions and the following disclaimer.
 *   * Redistributions in binary form must reproduce the above
 *     copyright notice, this list of conditions and the following
 *     disclaimer in the documentation and/or other materials provided
 *     with the distribution.
 *   * Neither the name of PickNik LLC nor the names of its
 *     contributors may be used to endorse or promote products derived
 *     from this software without specific prior written permission.
 *
 *  THIS SOFTWARE IS PROVIDED BY THE COPYRIGHT HOLDERS AND CONTRIBUTORS
 *  "AS IS" AND ANY EXPRESS OR IMPLIED WARRANTIES, INCLUDING, BUT NOT
 *  LIMITED TO, THE IMPLIED WARRANTIES OF MERCHANTABILITY AND FITNESS
 *  FOR A PARTICULAR PURPOSE ARE DISCLAIMED. IN NO EVENT SHALL THE
 *  COPYRIGHT OWNER OR CONTRIBUTORS BE LIABLE FOR ANY DIRECT, INDIRECT,
 *  INCIDENTAL, SPECIAL, EXEMPLARY, OR CONSEQUENTIAL DAMAGES (INCLUDING,
 *  BUT NOT LIMITED TO, PROCUREMENT OF SUBSTITUTE GOODS OR SERVICES;
 *  LOSS OF USE, DATA, OR PROFITS; OR BUSINESS INTERRUPTION) HOWEVER
 *  CAUSED AND ON ANY THEORY OF LIABILITY, WHETHER IN CONTRACT, STRICT
 *  LIABILITY, OR TORT (INCLUDING NEGLIGENCE OR OTHERWISE) ARISING IN
 *  ANY WAY OUT OF THE USE OF THIS SOFTWARE, EVEN IF ADVISED OF THE
 *  POSSIBILITY OF SUCH DAMAGE.
 *********************************************************************/

/* Author: Henning Kayser */

#include <stdexcept>
#include <moveit/moveit_cpp/moveit_cpp.h>
#include <tf2/utils.h>
#include <tf2_ros/transform_listener.h>
#include <rclcpp/rclcpp.hpp>

namespace moveit
{
namespace planning_interface
{
static const rclcpp::Logger LOGGER = rclcpp::get_logger("moveit.ros_planning_interface.moveit_cpp");
constexpr char PLANNING_PLUGIN_PARAM[] = "planning_plugin";

MoveItCpp::MoveItCpp(const rclcpp::Node::SharedPtr& node, const std::shared_ptr<tf2_ros::Buffer>& tf_buffer)
  : MoveItCpp(node, Options(node), tf_buffer)
{
}

MoveItCpp::MoveItCpp(const rclcpp::Node::SharedPtr& node, const Options& options,
                     const std::shared_ptr<tf2_ros::Buffer>& tf_buffer)
  : node_(node), tf_buffer_(tf_buffer)
{
  if (!tf_buffer_)
    tf_buffer_ = std::make_shared<tf2_ros::Buffer>(node_->get_clock());
  tf_listener_ = std::make_shared<tf2_ros::TransformListener>(*tf_buffer_);

  // Configure planning scene monitor
  if (!loadPlanningSceneMonitor(options.planning_scene_monitor_options))
  {
    const std::string error = "Unable to configure planning scene monitor";
    RCLCPP_FATAL(LOGGER, error);
    throw std::runtime_error(error);
  }

  robot_model_ = planning_scene_monitor_->getRobotModel();
  if (!robot_model_)
  {
    const std::string error = "Unable to construct robot model. Please make sure all needed information is on the "
                              "parameter server.";
    RCLCPP_FATAL(LOGGER, error);
    throw std::runtime_error(error);
  }

  bool load_planning_pipelines = true;
  if (load_planning_pipelines && !loadPlanningPipelines(options.planning_pipeline_options))
  {
    const std::string error = "Failed to load planning pipelines from parameter server";
    RCLCPP_FATAL(LOGGER, error);
    throw std::runtime_error(error);
  }

  // TODO(henningkayser): configure trajectory execution manager
  // NOTE: disabled for now since action clients fail to find non-existent servers
  // trajectory_execution_manager_.reset(new trajectory_execution_manager::TrajectoryExecutionManager(
  //     node_, robot_model_, planning_scene_monitor_->getStateMonitor()));

<<<<<<< HEAD
  RCLCPP_INFO(LOGGER, "MoveItCpp running");
}

MoveItCpp::MoveItCpp(MoveItCpp&& other)
{
  other.clearContents();
=======
  ROS_DEBUG_NAMED(LOGNAME, "MoveItCpp running");
>>>>>>> a5864ccc
}

MoveItCpp::~MoveItCpp()
{
  RCLCPP_INFO(LOGGER, "Deleting MoveItCpp");
  clearContents();
}

<<<<<<< HEAD
MoveItCpp& MoveItCpp::operator=(MoveItCpp&& other)
{
  if (this != &other)
  {
    this->node_ = other.node_;
    this->tf_buffer_ = other.tf_buffer_;
    this->robot_model_ = other.robot_model_;
    this->planning_scene_monitor_ = other.planning_scene_monitor_;
    other.clearContents();
  }

  return *this;
}

=======
>>>>>>> a5864ccc
bool MoveItCpp::loadPlanningSceneMonitor(const PlanningSceneMonitorOptions& options)
{
  planning_scene_monitor_.reset(
      new planning_scene_monitor::PlanningSceneMonitor(node_, options.robot_description, tf_buffer_, options.name));
  // Allows us to sycronize to Rviz and also publish collision objects to ourselves
  RCLCPP_DEBUG(LOGGER, "Configuring Planning Scene Monitor");
  if (planning_scene_monitor_->getPlanningScene())
  {
    // Start state and scene monitors
    RCLCPP_INFO(LOGGER, "Listening to '%s' for joint states", options.joint_state_topic.c_str());
    planning_scene_monitor_->startStateMonitor(options.joint_state_topic, options.attached_collision_object_topic);
    planning_scene_monitor_->startPublishingPlanningScene(planning_scene_monitor::PlanningSceneMonitor::UPDATE_SCENE,
                                                          options.publish_planning_scene_topic);
    planning_scene_monitor_->startSceneMonitor(options.monitored_planning_scene_topic);
  }
  else
  {
    RCLCPP_ERROR(LOGGER, "Planning scene not configured");
    return false;
  }

  // Wait for complete state to be recieved
  // TODO(henningkayser): Fix segfault in waitForCurrentState()
  // if (options.wait_for_initial_state_timeout > 0.0)
  // {
  //   return planning_scene_monitor_->getStateMonitor()->waitForCurrentState(node_->now(),
  //                                                                          options.wait_for_initial_state_timeout);
  // }

  return true;
}

bool MoveItCpp::loadPlanningPipelines(const PlanningPipelineOptions& options)
{
  // TODO(henningkayser): Use parent namespace for planning pipeline config lookup
  // ros::NodeHandle node_handle(options.parent_namespace.empty() ? "~" : options.parent_namespace);
  for (const auto& planning_pipeline_name : options.pipeline_names)
  {
    if (planning_pipelines_.count(planning_pipeline_name) > 0)
    {
      RCLCPP_WARN(LOGGER, "Skipping duplicate entry for planning pipeline '%s'.", planning_pipeline_name.c_str());
      continue;
    }
    RCLCPP_INFO(LOGGER, "Loading planning pipeline '%s'", planning_pipeline_name.c_str());
    planning_pipeline::PlanningPipelinePtr pipeline;
    pipeline.reset(
        new planning_pipeline::PlanningPipeline(robot_model_, node_, planning_pipeline_name, PLANNING_PLUGIN_PARAM));

    if (!pipeline->getPlannerManager())
    {
      RCLCPP_ERROR(LOGGER, "Failed to initialize planning pipeline '%s'.", planning_pipeline_name.c_str());
      continue;
    }
    planning_pipelines_[planning_pipeline_name] = pipeline;
  }

  if (planning_pipelines_.empty())
  {
    return false;
    RCLCPP_ERROR(LOGGER, "Failed to load any planning pipelines.");
  }

  // Retrieve group/pipeline mapping for faster lookup
  std::vector<std::string> group_names = robot_model_->getJointModelGroupNames();
  for (const auto& pipeline_entry : planning_pipelines_)
  {
    for (const auto& group_name : group_names)
    {
      groups_pipelines_map_[group_name] = {};
      const auto& pipeline = pipeline_entry.second;
      for (const auto& planner_configuration : pipeline->getPlannerManager()->getPlannerConfigurations())
      {
        if (planner_configuration.second.group == group_name)
        {
          groups_pipelines_map_[group_name].insert(pipeline_entry.first);
        }
      }
    }
  }

  return true;
}

moveit::core::RobotModelConstPtr MoveItCpp::getRobotModel() const
{
  return robot_model_;
}

const rclcpp::Node::SharedPtr& MoveItCpp::getNode() const
{
  return node_;
}

bool MoveItCpp::getCurrentState(moveit::core::RobotStatePtr& current_state, double wait_seconds)
{
  if (wait_seconds > 0.0 &&
      !planning_scene_monitor_->getStateMonitor()->waitForCurrentState(node_->now(), wait_seconds))
  {
    RCLCPP_ERROR(LOGGER, "Did not receive robot state");
    return false;
  }
  {  // Lock planning scene
    planning_scene_monitor::LockedPlanningSceneRO scene(planning_scene_monitor_);
    current_state.reset(new moveit::core::RobotState(scene->getCurrentState()));
  }  // Unlock planning scene
  return true;
}

moveit::core::RobotStatePtr MoveItCpp::getCurrentState(double wait)
{
  moveit::core::RobotStatePtr current_state;
  getCurrentState(current_state, wait);
  return current_state;
}

const std::map<std::string, planning_pipeline::PlanningPipelinePtr>& MoveItCpp::getPlanningPipelines() const
{
  return planning_pipelines_;
}

std::set<std::string> MoveItCpp::getPlanningPipelineNames(const std::string& group_name) const
{
  std::set<std::string> result_names;
  if (!group_name.empty() && groups_pipelines_map_.count(group_name) == 0)
  {
    RCLCPP_ERROR(LOGGER, "There are no planning pipelines loaded for group '%s'.", group_name.c_str());
    return result_names;  // empty
  }
  for (const auto& pipeline_entry : planning_pipelines_)
  {
    const std::string& pipeline_name = pipeline_entry.first;
    // If group_name is defined and valid, skip pipelines that don't belong to the planning group
    if (!group_name.empty())
    {
      const auto& group_pipelines = groups_pipelines_map_.at(group_name);
      if (group_pipelines.find(pipeline_name) == group_pipelines.end())
        continue;
    }
    result_names.insert(pipeline_name);
  }
  return result_names;
}

const planning_scene_monitor::PlanningSceneMonitorPtr& MoveItCpp::getPlanningSceneMonitor() const
{
  return planning_scene_monitor_;
}

planning_scene_monitor::PlanningSceneMonitorPtr MoveItCpp::getPlanningSceneMonitorNonConst()
{
  return planning_scene_monitor_;
}

const trajectory_execution_manager::TrajectoryExecutionManagerPtr& MoveItCpp::getTrajectoryExecutionManager() const
{
  return trajectory_execution_manager_;
}

trajectory_execution_manager::TrajectoryExecutionManagerPtr MoveItCpp::getTrajectoryExecutionManagerNonConst()
{
  return trajectory_execution_manager_;
}

bool MoveItCpp::execute(const std::string& group_name, const robot_trajectory::RobotTrajectoryPtr& robot_trajectory,
                        bool blocking)
{
  if (!robot_trajectory)
  {
    RCLCPP_ERROR(LOGGER, "Robot trajectory is undefined");
    return false;
  }

  // Check if there are controllers that can handle the execution
  if (!trajectory_execution_manager_->ensureActiveControllersForGroup(group_name))
  {
    RCLCPP_ERROR(LOGGER, "Execution failed! No active controllers configured for group '%s'", group_name.c_str());
    return false;
  }

  // Execute trajectory
  moveit_msgs::msg::RobotTrajectory robot_trajectory_msg;
  robot_trajectory->getRobotTrajectoryMsg(robot_trajectory_msg);
  if (blocking)
  {
    trajectory_execution_manager_->push(robot_trajectory_msg);
    trajectory_execution_manager_->execute();
    return trajectory_execution_manager_->waitForExecution();
  }
  trajectory_execution_manager_->pushAndExecute(robot_trajectory_msg);
  return true;
}

const std::shared_ptr<tf2_ros::Buffer>& MoveItCpp::getTFBuffer() const
{
  return tf_buffer_;
}

void MoveItCpp::clearContents()
{
  tf_listener_.reset();
  tf_buffer_.reset();
  planning_scene_monitor_.reset();
  robot_model_.reset();
  planning_pipelines_.clear();
}
}  // namespace planning_interface
}  // namespace moveit<|MERGE_RESOLUTION|>--- conflicted
+++ resolved
@@ -90,16 +90,7 @@
   // trajectory_execution_manager_.reset(new trajectory_execution_manager::TrajectoryExecutionManager(
   //     node_, robot_model_, planning_scene_monitor_->getStateMonitor()));
 
-<<<<<<< HEAD
-  RCLCPP_INFO(LOGGER, "MoveItCpp running");
-}
-
-MoveItCpp::MoveItCpp(MoveItCpp&& other)
-{
-  other.clearContents();
-=======
-  ROS_DEBUG_NAMED(LOGNAME, "MoveItCpp running");
->>>>>>> a5864ccc
+  RCLCPP_DEBUG(LOGGER, "MoveItCpp running");
 }
 
 MoveItCpp::~MoveItCpp()
@@ -108,23 +99,6 @@
   clearContents();
 }
 
-<<<<<<< HEAD
-MoveItCpp& MoveItCpp::operator=(MoveItCpp&& other)
-{
-  if (this != &other)
-  {
-    this->node_ = other.node_;
-    this->tf_buffer_ = other.tf_buffer_;
-    this->robot_model_ = other.robot_model_;
-    this->planning_scene_monitor_ = other.planning_scene_monitor_;
-    other.clearContents();
-  }
-
-  return *this;
-}
-
-=======
->>>>>>> a5864ccc
 bool MoveItCpp::loadPlanningSceneMonitor(const PlanningSceneMonitorOptions& options)
 {
   planning_scene_monitor_.reset(
