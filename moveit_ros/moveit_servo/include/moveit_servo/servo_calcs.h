/*******************************************************************************
 *      Title     : servo_calcs.h
 *      Project   : moveit_servo
 *      Created   : 1/11/2019
 *      Author    : Brian O'Neil, Andy Zelenak, Blake Anderson
 *
 * BSD 3-Clause License
 *
 * Copyright (c) 2019, Los Alamos National Security, LLC
 * All rights reserved.
 *
 * Redistribution and use in source and binary forms, with or without
 * modification, are permitted provided that the following conditions are met:
 *
 * * Redistributions of source code must retain the above copyright notice, this
 *   list of conditions and the following disclaimer.
 *
 * * Redistributions in binary form must reproduce the above copyright notice,
 *   this list of conditions and the following disclaimer in the documentation
 *   and/or other materials provided with the distribution.
 *
 * * Neither the name of the copyright holder nor the names of its
 *   contributors may be used to endorse or promote products derived from
 *   this software without specific prior written permission.
 *
 * THIS SOFTWARE IS PROVIDED BY THE COPYRIGHT HOLDERS AND CONTRIBUTORS "AS IS"
 * AND ANY EXPRESS OR IMPLIED WARRANTIES, INCLUDING, BUT NOT LIMITED TO, THE
 * IMPLIED WARRANTIES OF MERCHANTABILITY AND FITNESS FOR A PARTICULAR PURPOSE
 * ARE
 * DISCLAIMED. IN NO EVENT SHALL THE COPYRIGHT HOLDER OR CONTRIBUTORS BE LIABLE
 * FOR ANY DIRECT, INDIRECT, INCIDENTAL, SPECIAL, EXEMPLARY, OR CONSEQUENTIAL
 * DAMAGES (INCLUDING, BUT NOT LIMITED TO, PROCUREMENT OF SUBSTITUTE GOODS OR
 * SERVICES; LOSS OF USE, DATA, OR PROFITS; OR BUSINESS INTERRUPTION) HOWEVER
 * CAUSED AND ON ANY THEORY OF LIABILITY, WHETHER IN CONTRACT, STRICT LIABILITY,
 * OR TORT (INCLUDING NEGLIGENCE OR OTHERWISE) ARISING IN ANY WAY OUT OF THE USE
 * OF THIS SOFTWARE, EVEN IF ADVISED OF THE POSSIBILITY OF SUCH DAMAGE.
 *******************************************************************************/

#pragma once

// C++
#include <condition_variable>
#include <mutex>
#include <thread>
#include <atomic>

// ROS
#include <rclcpp/rclcpp.hpp>
#include <control_msgs/msg/joint_jog.hpp>
#include <geometry_msgs/msg/twist_stamped.hpp>
#include <moveit/planning_scene_monitor/planning_scene_monitor.h>
#include <moveit/robot_model_loader/robot_model_loader.h>
#include <moveit_msgs/srv/change_drift_dimensions.hpp>
#include <moveit_msgs/srv/change_control_dimensions.hpp>
#include <sensor_msgs/msg/joint_state.hpp>
#include <std_msgs/msg/float64.hpp>
#include <std_msgs/msg/float64_multi_array.hpp>
#include <std_msgs/msg/int8.hpp>
#include <std_srvs/srv/empty.hpp>
#include <tf2_eigen/tf2_eigen.h>
#include <trajectory_msgs/msg/joint_trajectory.hpp>

// moveit_servo
#include <moveit_servo/servo_parameters.h>
#include <moveit_servo/status_codes.h>
#include <moveit_servo/low_pass_filter.h>

namespace moveit_servo
{
class ServoCalcs
{
public:
  ServoCalcs(rclcpp::Node::SharedPtr node, const std::shared_ptr<const moveit_servo::ServoParameters>& parameters,
             const planning_scene_monitor::PlanningSceneMonitorPtr& planning_scene_monitor);

  ~ServoCalcs();

  /** \brief Start the timer where we do work and publish outputs */
  void start();

  /**
   * Get the MoveIt planning link transform.
   * The transform from the MoveIt planning frame to robot_link_command_frame
   *
   * @param transform the transform that will be calculated
   * @return true if a valid transform was available
   */
  bool getCommandFrameTransform(Eigen::Isometry3d& transform);
  bool getCommandFrameTransform(geometry_msgs::msg::TransformStamped& transform);

  /**
   * Get the End Effector link transform.
   * The transform from the MoveIt planning frame to EE link
   *
   * @param transform the transform that will be calculated
   * @return true if a valid transform was available
   */
  bool getEEFrameTransform(Eigen::Isometry3d& transform);
  bool getEEFrameTransform(geometry_msgs::msg::TransformStamped& transform);

  /** \brief Pause or unpause processing servo commands while keeping the timers alive */
  void setPaused(bool paused);

<<<<<<< HEAD
protected:
=======
  /** \brief Change the controlled link. Often, this is the end effector
   * This must be a link on the robot since MoveIt tracks the transform (not tf)
   */
  void changeRobotLinkCommandFrame(const std::string& new_command_frame);

  // Give test access to private/protected methods
  friend class ServoFixture;

private:
>>>>>>> 0d0a6a17
  /** \brief Run the main calculation loop */
  void mainCalcLoop();

  /** \brief Do calculations for a single iteration. Publish one outgoing command */
  void calculateSingleIteration();

  /** \brief Stop the currently running thread */
  void stop();

  /** \brief Do servoing calculations for Cartesian twist commands. */
  bool cartesianServoCalcs(geometry_msgs::msg::TwistStamped& cmd,
                           trajectory_msgs::msg::JointTrajectory& joint_trajectory);

  /** \brief Do servoing calculations for direct commands to a joint. */
  bool jointServoCalcs(const control_msgs::msg::JointJog& cmd, trajectory_msgs::msg::JointTrajectory& joint_trajectory);

  /** \brief Parse the incoming joint msg for the joints of our MoveGroup */
  void updateJoints();

  /** \brief Finds the worst case stopping time based on accel limits, for collision checking */
  void calculateWorstCaseStopTime();

  /**
   * Checks a JointJog msg for valid (non-NaN) velocities
   * @param cmd the desired joint servo command
   * @return true if this represents a valid joint servo command, false otherwise
   */
  bool checkValidCommand(const control_msgs::msg::JointJog& cmd);

  /**
   * Checks a TwistStamped msg for valid (non-NaN) velocities
   * @param cmd the desired twist servo command
   * @return true if this represents a valid servo twist command, false otherwise
   */
  bool checkValidCommand(const geometry_msgs::msg::TwistStamped& cmd);

  /** \brief If incoming velocity commands are from a unitless joystick, scale them to physical units.
   * Also, multiply by timestep to calculate a position change.
   */
  Eigen::VectorXd scaleCartesianCommand(const geometry_msgs::msg::TwistStamped& command);

  /** \brief If incoming velocity commands are from a unitless joystick, scale them to physical units.
   * Also, multiply by timestep to calculate a position change.
   */
  Eigen::VectorXd scaleJointCommand(const control_msgs::msg::JointJog& command);

  /** \brief Suddenly halt for a joint limit or other critical issue.
   * Is handled differently for position vs. velocity control.
   */
  void suddenHalt(trajectory_msgs::msg::JointTrajectory& joint_trajectory) const;
  void suddenHalt(sensor_msgs::msg::JointState& joint_state) const;

  /** \brief  Scale the delta theta to match joint velocity/acceleration limits */
  void enforceVelLimits(Eigen::ArrayXd& delta_theta);

  /** \brief Avoid overshooting joint limits */
  bool enforcePositionLimits(sensor_msgs::msg::JointState& joint_state) const;

  /** \brief Possibly calculate a velocity scaling factor, due to proximity of
   * singularity and direction of motion
   */
  double velocityScalingFactorForSingularity(const Eigen::VectorXd& commanded_velocity,
                                             const Eigen::JacobiSVD<Eigen::MatrixXd>& svd,
                                             const Eigen::MatrixXd& pseudo_inverse);

  /** \brief Compose the outgoing JointTrajectory message */
  void composeJointTrajMessage(const sensor_msgs::msg::JointState& joint_state,
                               trajectory_msgs::msg::JointTrajectory& joint_trajectory);

  /** \brief Set the filters to the specified values */
  void resetLowPassFilters(const sensor_msgs::msg::JointState& joint_state);

  /** \brief Handles all aspects of the servoing after the desired joint commands are established
   * Joint and Cartesian calcs feed into here
   * Handles limit enforcement, internal state updated, collision scaling, and publishing the commands
   * @param delta_theta Eigen vector of joint delta's, from joint or Cartesian servo calcs
   * @param joint_trajectory Output trajectory message
   */
  bool internalServoUpdate(Eigen::ArrayXd& delta_theta, trajectory_msgs::msg::JointTrajectory& joint_trajectory);

  /** \brief Joint-wise update of a sensor_msgs::msg::JointState with given delta's
   * Also calculates the previous velocity
   * @param delta_theta Eigen vector of joint delta's
   * @param joint_state The joint state msg being updated
   * @param previous_vel Eigen vector of previous velocities being updated
   * @return Returns false if there is a problem, true otherwise
   */
  bool applyJointUpdate(const Eigen::ArrayXd& delta_theta, sensor_msgs::msg::JointState& joint_state,
                        Eigen::ArrayXd& previous_vel);

  /** \brief Gazebo simulations have very strict message timestamp requirements.
   * Satisfy Gazebo by stuffing multiple messages into one.
   */
  void insertRedundantPointsIntoTrajectory(trajectory_msgs::msg::JointTrajectory& joint_trajectory, int count) const;

  /**
   * Remove the Jacobian row and the delta-x element of one Cartesian dimension, to take advantage of task redundancy
   *
   * @param matrix The Jacobian matrix.
   * @param delta_x Vector of Cartesian delta commands, should be the same size as matrix.rows()
   * @param row_to_remove Dimension that will be allowed to drift, e.g. row_to_remove = 2 allows z-translation drift.
   */
  void removeDimension(Eigen::MatrixXd& matrix, Eigen::VectorXd& delta_x, unsigned int row_to_remove) const;

  /**
   * Removes all of the drift dimensions from the jacobian and delta-x element
   *
   * @param matrix The Jacobian matrix.
   * @param delta_x Vector of Cartesian delta commands, should be the same size as matrix.rows()
   */
  void removeDriftDimensions(Eigen::MatrixXd& matrix, Eigen::VectorXd& delta_x);

  /**
   * Uses control_dimensions_ to set the incoming twist command values to 0 in uncontrolled directions
   *
   * @param command TwistStamped msg being used in the Cartesian calcs process
   */
  void enforceControlDimensions(geometry_msgs::msg::TwistStamped& command);

  /* \brief Callback for joint subsription */
  void jointStateCB(const sensor_msgs::msg::JointState::SharedPtr msg);

  /* \brief Command callbacks */
  void twistStampedCB(const geometry_msgs::msg::TwistStamped::SharedPtr msg);
  void jointCmdCB(const control_msgs::msg::JointJog::SharedPtr msg);
  void collisionVelocityScaleCB(const std_msgs::msg::Float64::SharedPtr msg);

  /**
   * Allow drift in certain dimensions. For example, may allow the wrist to rotate freely.
   * This can help avoid singularities.
   *
   * @param request the service request
   * @param response the service response
   * @return true if the adjustment was made
   */
  void changeDriftDimensions(const std::shared_ptr<moveit_msgs::srv::ChangeDriftDimensions::Request> req,
                             std::shared_ptr<moveit_msgs::srv::ChangeDriftDimensions::Response> res);

  /** \brief Start the main calculation timer */
  // Service callback for changing servoing dimensions
  void changeControlDimensions(const std::shared_ptr<moveit_msgs::srv::ChangeControlDimensions::Request> req,
                               std::shared_ptr<moveit_msgs::srv::ChangeControlDimensions::Response> res);

  /** \brief Service callback to reset Servo status, e.g. so the arm can move again after a collision */
  bool resetServoStatus(const std::shared_ptr<std_srvs::srv::Empty::Request> req,
                        std::shared_ptr<std_srvs::srv::Empty::Response> res);

  // Pointer to the ROS node
  std::shared_ptr<rclcpp::Node> node_;

  // Parameters from yaml
  const std::shared_ptr<const moveit_servo::ServoParameters> parameters_;

  // Pointer to the collision environment
  planning_scene_monitor::PlanningSceneMonitorPtr planning_scene_monitor_;

  // Track the number of cycles during which motion has not occurred.
  // Will avoid re-publishing zero velocities endlessly.
  int zero_velocity_count_ = 0;

  // Flag for staying inactive while there are no incoming commands
  bool wait_for_servo_commands_ = true;

  // Flag saying if the filters were updated during the timer callback
  bool updated_filters_ = false;

  // Nonzero status flags
  bool have_nonzero_twist_stamped_ = false;
  bool have_nonzero_joint_command_ = false;
  bool have_nonzero_command_ = false;

  // Incoming command messages
  geometry_msgs::msg::TwistStamped twist_stamped_cmd_;
  control_msgs::msg::JointJog joint_servo_cmd_;

  const moveit::core::JointModelGroup* joint_model_group_;

  moveit::core::RobotStatePtr current_state_;

  // (mutex protected below)
  // internal_joint_state_ is used in servo calculations. It shouldn't be relied on to be accurate.
  // original_joint_state_ is the same as incoming_joint_state_ except it only contains the joints the servo node acts
  // on.
  sensor_msgs::msg::JointState internal_joint_state_, original_joint_state_;
  std::map<std::string, std::size_t> joint_state_name_map_;

  std::vector<LowPassFilter> position_filters_;

  trajectory_msgs::msg::JointTrajectory::SharedPtr last_sent_command_;

  // ROS
  rclcpp::Subscription<sensor_msgs::msg::JointState>::SharedPtr joint_state_sub_;
  rclcpp::Subscription<geometry_msgs::msg::TwistStamped>::SharedPtr twist_stamped_sub_;
  rclcpp::Subscription<control_msgs::msg::JointJog>::SharedPtr joint_cmd_sub_;
  rclcpp::Subscription<std_msgs::msg::Float64>::SharedPtr collision_velocity_scale_sub_;
  rclcpp::Publisher<std_msgs::msg::Int8>::SharedPtr status_pub_;
  rclcpp::Publisher<std_msgs::msg::Float64>::SharedPtr worst_case_stop_time_pub_;
  rclcpp::Publisher<trajectory_msgs::msg::JointTrajectory>::SharedPtr trajectory_outgoing_cmd_pub_;
  rclcpp::Publisher<std_msgs::msg::Float64MultiArray>::SharedPtr multiarray_outgoing_cmd_pub_;
  rclcpp::Service<moveit_msgs::srv::ChangeControlDimensions>::SharedPtr control_dimensions_server_;
  rclcpp::Service<moveit_msgs::srv::ChangeDriftDimensions>::SharedPtr drift_dimensions_server_;
  rclcpp::Service<std_srvs::srv::Empty>::SharedPtr reset_servo_status_;

  // Main tracking / result publisher loop
  std::thread thread_;
  bool stop_requested_;

  // Status
  StatusCode status_ = StatusCode::NO_WARNING;
  std::atomic<bool> paused_;
  bool twist_command_is_stale_ = false;
  bool joint_command_is_stale_ = false;
  bool ok_to_publish_ = false;
  double collision_velocity_scale_ = 1.0;

  // Use ArrayXd type to enable more coefficient-wise operations
  Eigen::ArrayXd delta_theta_;
  Eigen::ArrayXd prev_joint_velocity_;

  const int gazebo_redundant_message_count_ = 30;

  uint num_joints_;

  // True -> allow drift in this dimension. In the command frame. [x, y, z, roll, pitch, yaw]
  std::array<bool, 6> drift_dimensions_ = { { false, false, false, false, false, false } };

  // The dimesions to control. In the command frame. [x, y, z, roll, pitch, yaw]
  std::array<bool, 6> control_dimensions_ = { { true, true, true, true, true, true } };

  // main_loop_mutex_ is used to protect the input state and dynamic parameters
  mutable std::mutex main_loop_mutex_;
  Eigen::Isometry3d tf_moveit_to_robot_cmd_frame_;
  Eigen::Isometry3d tf_moveit_to_ee_frame_;
  geometry_msgs::msg::TwistStamped::ConstSharedPtr latest_twist_stamped_;
  control_msgs::msg::JointJog::ConstSharedPtr latest_joint_cmd_;
  rclcpp::Time latest_twist_command_stamp_ = rclcpp::Time(0., RCL_ROS_TIME);
  rclcpp::Time latest_joint_command_stamp_ = rclcpp::Time(0., RCL_ROS_TIME);
  bool latest_nonzero_twist_stamped_ = false;
  bool latest_nonzero_joint_cmd_ = false;

  // input condition variable used for low latency mode
  std::condition_variable input_cv_;
  bool new_input_cmd_ = false;

  // dynamic parameters
  std::string robot_link_command_frame_;
  rcl_interfaces::msg::SetParametersResult robotLinkCommandFrameCallback(const rclcpp::Parameter& parameter);

  friend class ServoFixture;
};
}  // namespace moveit_servo<|MERGE_RESOLUTION|>--- conflicted
+++ resolved
@@ -101,19 +101,7 @@
   /** \brief Pause or unpause processing servo commands while keeping the timers alive */
   void setPaused(bool paused);
 
-<<<<<<< HEAD
 protected:
-=======
-  /** \brief Change the controlled link. Often, this is the end effector
-   * This must be a link on the robot since MoveIt tracks the transform (not tf)
-   */
-  void changeRobotLinkCommandFrame(const std::string& new_command_frame);
-
-  // Give test access to private/protected methods
-  friend class ServoFixture;
-
-private:
->>>>>>> 0d0a6a17
   /** \brief Run the main calculation loop */
   void mainCalcLoop();
 
