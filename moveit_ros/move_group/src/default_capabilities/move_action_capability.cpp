/*********************************************************************
 * Software License Agreement (BSD License)
 *
 *  Copyright (c) 2012, Willow Garage, Inc.
 *  All rights reserved.
 *
 *  Redistribution and use in source and binary forms, with or without
 *  modification, are permitted provided that the following conditions
 *  are met:
 *
 *   * Redistributions of source code must retain the above copyright
 *     notice, this list of conditions and the following disclaimer.
 *   * Redistributions in binary form must reproduce the above
 *     copyright notice, this list of conditions and the following
 *     disclaimer in the documentation and/or other materials provided
 *     with the distribution.
 *   * Neither the name of Willow Garage nor the names of its
 *     contributors may be used to endorse or promote products derived
 *     from this software without specific prior written permission.
 *
 *  THIS SOFTWARE IS PROVIDED BY THE COPYRIGHT HOLDERS AND CONTRIBUTORS
 *  "AS IS" AND ANY EXPRESS OR IMPLIED WARRANTIES, INCLUDING, BUT NOT
 *  LIMITED TO, THE IMPLIED WARRANTIES OF MERCHANTABILITY AND FITNESS
 *  FOR A PARTICULAR PURPOSE ARE DISCLAIMED. IN NO EVENT SHALL THE
 *  COPYRIGHT OWNER OR CONTRIBUTORS BE LIABLE FOR ANY DIRECT, INDIRECT,
 *  INCIDENTAL, SPECIAL, EXEMPLARY, OR CONSEQUENTIAL DAMAGES (INCLUDING,
 *  BUT NOT LIMITED TO, PROCUREMENT OF SUBSTITUTE GOODS OR SERVICES;
 *  LOSS OF USE, DATA, OR PROFITS; OR BUSINESS INTERRUPTION) HOWEVER
 *  CAUSED AND ON ANY THEORY OF LIABILITY, WHETHER IN CONTRACT, STRICT
 *  LIABILITY, OR TORT (INCLUDING NEGLIGENCE OR OTHERWISE) ARISING IN
 *  ANY WAY OUT OF THE USE OF THIS SOFTWARE, EVEN IF ADVISED OF THE
 *  POSSIBILITY OF SUCH DAMAGE.
 *********************************************************************/

/* Author: Ioan Sucan */

#include "move_action_capability.h"

#include <moveit/planning_pipeline/planning_pipeline.h>
#include <moveit/plan_execution/plan_execution.h>
#include <moveit/plan_execution/plan_with_sensing.h>
#include <moveit/trajectory_processing/trajectory_tools.h>
#include <moveit/kinematic_constraints/utils.h>
#include <moveit/utils/message_checks.h>
#include <moveit/move_group/capability_names.h>

namespace move_group
{
static const rclcpp::Logger LOGGER =
    rclcpp::get_logger("moveit_move_group_default_capabilities.move_action_capability");

MoveGroupMoveAction::MoveGroupMoveAction()
  : MoveGroupCapability("MoveAction"), move_state_(IDLE), preempt_requested_{ false }
{
}

void MoveGroupMoveAction::initialize()
{
  // start the move action server
  using std::placeholders::_1;
  using std::placeholders::_2;

  auto node = context_->node_;
  execute_action_server_ = rclcpp_action::create_server<MGAction>(
      node, MOVE_ACTION,
      [](const rclcpp_action::GoalUUID& /*unused*/, std::shared_ptr<const MGAction::Goal> /*unused*/) {
        RCLCPP_INFO(LOGGER, "Received request");
        return rclcpp_action::GoalResponse::ACCEPT_AND_EXECUTE;
      },
      [](const std::shared_ptr<MGActionGoal>& /*unused*/) {
        RCLCPP_INFO(LOGGER, "Received request to cancel goal");
        return rclcpp_action::CancelResponse::ACCEPT;
      },
      std::bind(&MoveGroupMoveAction::executeMoveCallback, this, _1));
}

void MoveGroupMoveAction::executeMoveCallback(std::shared_ptr<MGActionGoal> goal)
{
  RCLCPP_INFO(LOGGER, "executing..");
  setMoveState(PLANNING, goal);
  // before we start planning, ensure that we have the latest robot state received...
  context_->planning_scene_monitor_->waitForCurrentRobotState(rclcpp::Clock(RCL_ROS_TIME).now());
  context_->planning_scene_monitor_->updateFrameTransforms();

  auto action_res = std::make_shared<MGAction::Result>();
  if (goal->get_goal()->planning_options.plan_only || !context_->allow_trajectory_execution_)
  {
    if (!goal->get_goal()->planning_options.plan_only)
      RCLCPP_WARN(LOGGER, "This instance of MoveGroup is not allowed to execute trajectories "
                          "but the goal request has plan_only set to false. "
                          "Only a motion plan will be computed anyway.");
    executeMoveCallbackPlanOnly(goal, action_res);
  }
  else
    executeMoveCallbackPlanAndExecute(goal, action_res);

  bool planned_trajectory_empty = trajectory_processing::isTrajectoryEmpty(action_res->planned_trajectory);
  // @todo: Response messages
  RCLCPP_INFO_STREAM(LOGGER, getActionResultString(action_res->error_code, planned_trajectory_empty,
                                                   goal->get_goal()->planning_options.plan_only));
  if (action_res->error_code.val == moveit_msgs::msg::MoveItErrorCodes::SUCCESS)
    goal->succeed(action_res);
  else if (action_res->error_code.val == moveit_msgs::msg::MoveItErrorCodes::PREEMPTED)
    goal->canceled(action_res);
  else
    goal->abort(action_res);

  setMoveState(IDLE, goal);
  preempt_requested_ = false;
}

void MoveGroupMoveAction::executeMoveCallbackPlanAndExecute(const std::shared_ptr<MGActionGoal>& goal,
                                                            std::shared_ptr<MGAction::Result>& action_res)
{
  RCLCPP_INFO(LOGGER, "Combined planning and execution request received for MoveGroup action. "
                      "Forwarding to planning and execution pipeline.");

  if (moveit::core::isEmpty(goal->get_goal()->planning_options.planning_scene_diff))
  {
    planning_scene_monitor::LockedPlanningSceneRO lscene(context_->planning_scene_monitor_);
    const moveit::core::RobotState& current_state = lscene->getCurrentState();

    // check to see if the desired constraints are already met
    for (std::size_t i = 0; i < goal->get_goal()->request.goal_constraints.size(); ++i)
      if (lscene->isStateConstrained(
              current_state, kinematic_constraints::mergeConstraints(goal->get_goal()->request.goal_constraints[i],
                                                                     goal->get_goal()->request.path_constraints)))
      {
        RCLCPP_INFO(LOGGER, "Goal constraints are already satisfied. No need to plan or execute any motions");
        action_res->error_code.val = moveit_msgs::msg::MoveItErrorCodes::SUCCESS;
        return;
      }
  }

  plan_execution::PlanExecution::Options opt;

  const moveit_msgs::msg::MotionPlanRequest& motion_plan_request =
      moveit::core::isEmpty(goal->get_goal()->request.start_state) ? goal->get_goal()->request :
                                                                     clearRequestStartState(goal->get_goal()->request);
  const moveit_msgs::msg::PlanningScene& planning_scene_diff =
      moveit::core::isEmpty(goal->get_goal()->planning_options.planning_scene_diff.robot_state) ?
          goal->get_goal()->planning_options.planning_scene_diff :
          clearSceneRobotState(goal->get_goal()->planning_options.planning_scene_diff);

  opt.replan_ = goal->get_goal()->planning_options.replan;
  opt.replan_attempts_ = goal->get_goal()->planning_options.replan_attempts;
  opt.replan_delay_ = goal->get_goal()->planning_options.replan_delay;
  opt.before_execution_callback_ = boost::bind(&MoveGroupMoveAction::startMoveExecutionCallback, this);

  opt.plan_callback_ = boost::bind(&MoveGroupMoveAction::planUsingPlanningPipeline, this,
                                   boost::cref(motion_plan_request), boost::placeholders::_1);
  if (goal->get_goal()->planning_options.look_around && context_->plan_with_sensing_)
  {
    opt.plan_callback_ = boost::bind(&plan_execution::PlanWithSensing::computePlan, context_->plan_with_sensing_.get(),
                                     boost::placeholders::_1, opt.plan_callback_,
                                     goal->get_goal()->planning_options.look_around_attempts,
                                     goal->get_goal()->planning_options.max_safe_execution_cost);
    context_->plan_with_sensing_->setBeforeLookCallback(boost::bind(&MoveGroupMoveAction::startMoveLookCallback, this));
  }

  plan_execution::ExecutableMotionPlan plan;
  if (preempt_requested_)
  {
    RCLCPP_INFO(LOGGER, "Preempt requested before the goal is planned and executed.");
    action_res->error_code.val = moveit_msgs::msg::MoveItErrorCodes::PREEMPTED;
    return;
  }

  context_->plan_execution_->planAndExecute(plan, planning_scene_diff, opt);

  convertToMsg(plan.plan_components_, action_res->trajectory_start, action_res->planned_trajectory);
  if (plan.executed_trajectory_)
    plan.executed_trajectory_->getRobotTrajectoryMsg(action_res->executed_trajectory);
  action_res->error_code = plan.error_code_;
}

void MoveGroupMoveAction::executeMoveCallbackPlanOnly(const std::shared_ptr<MGActionGoal>& goal,
                                                      std::shared_ptr<MGAction::Result>& action_res)
{
  RCLCPP_INFO(LOGGER, "Planning request received for MoveGroup action. Forwarding to planning pipeline.");

  // lock the scene so that it does not modify the world representation while diff() is called
  planning_scene_monitor::LockedPlanningSceneRO lscene(context_->planning_scene_monitor_);
  const planning_scene::PlanningSceneConstPtr& the_scene =
      (moveit::core::isEmpty(goal->get_goal()->planning_options.planning_scene_diff)) ?
          static_cast<const planning_scene::PlanningSceneConstPtr&>(lscene) :
          lscene->diff(goal->get_goal()->planning_options.planning_scene_diff);
  planning_interface::MotionPlanResponse res;

  if (preempt_requested_)
  {
    RCLCPP_INFO(LOGGER, "Preempt requested before the goal is planned.");
    action_res->error_code.val = moveit_msgs::msg::MoveItErrorCodes::PREEMPTED;
    return;
  }

  // Select planning_pipeline to handle request
  const planning_pipeline::PlanningPipelinePtr planning_pipeline = resolvePlanningPipeline(goal->request.pipeline_id);
  if (!planning_pipeline)
  {
    action_res.error_code.val = moveit_msgs::MoveItErrorCodes::FAILURE;
    return;
  }

  try
  {
<<<<<<< HEAD
    context_->planning_pipeline_->generatePlan(the_scene, goal->get_goal()->request, res);
=======
    planning_pipeline->generatePlan(the_scene, goal->request, res);
>>>>>>> 0d0a6a17
  }
  catch (std::exception& ex)
  {
    RCLCPP_ERROR(LOGGER, "Planning pipeline threw an exception: %s", ex.what());
    res.error_code_.val = moveit_msgs::msg::MoveItErrorCodes::FAILURE;
  }

  convertToMsg(res.trajectory_, action_res->trajectory_start, action_res->planned_trajectory);
  action_res->error_code = res.error_code_;
  action_res->planning_time = res.planning_time_;
}

bool MoveGroupMoveAction::planUsingPlanningPipeline(const planning_interface::MotionPlanRequest& req,
                                                    plan_execution::ExecutableMotionPlan& plan)
{
  setMoveState(PLANNING, nullptr);

  bool solved = false;
  planning_interface::MotionPlanResponse res;

  // Select planning_pipeline to handle request
  const planning_pipeline::PlanningPipelinePtr planning_pipeline = resolvePlanningPipeline(req.pipeline_id);
  if (!planning_pipeline)
  {
    res.error_code_.val = moveit_msgs::MoveItErrorCodes::FAILURE;
    return solved;
  }

  planning_scene_monitor::LockedPlanningSceneRO lscene(plan.planning_scene_monitor_);
  try
  {
    solved = planning_pipeline->generatePlan(plan.planning_scene_, req, res);
  }
  catch (std::exception& ex)
  {
    RCLCPP_ERROR(LOGGER, "Planning pipeline threw an exception: %s", ex.what());
    res.error_code_.val = moveit_msgs::msg::MoveItErrorCodes::FAILURE;
  }
  if (res.trajectory_)
  {
    plan.plan_components_.resize(1);
    plan.plan_components_[0].trajectory_ = res.trajectory_;
    plan.plan_components_[0].description_ = "plan";
  }
  plan.error_code_ = res.error_code_;

  return solved;
}

void MoveGroupMoveAction::startMoveExecutionCallback()
{
  setMoveState(MONITOR, nullptr);
}

void MoveGroupMoveAction::startMoveLookCallback()
{
  setMoveState(LOOK, nullptr);
}

void MoveGroupMoveAction::preemptMoveCallback()
{
  preempt_requested_ = true;
  context_->plan_execution_->stop();
}

void MoveGroupMoveAction::setMoveState(MoveGroupState state, const std::shared_ptr<MGActionGoal>& goal)
{
  move_state_ = state;

  if (goal)
  {
    auto move_feedback = std::make_shared<MGAction::Feedback>();
    move_feedback->state = stateToStr(state);
    goal->publish_feedback(move_feedback);
  }
}
}  // namespace move_group

#include <pluginlib/class_list_macros.hpp>

PLUGINLIB_EXPORT_CLASS(move_group::MoveGroupMoveAction, move_group::MoveGroupCapability)<|MERGE_RESOLUTION|>--- conflicted
+++ resolved
@@ -36,6 +36,7 @@
 
 #include "move_action_capability.h"
 
+#include <moveit/moveit_cpp/moveit_cpp.h>
 #include <moveit/planning_pipeline/planning_pipeline.h>
 #include <moveit/plan_execution/plan_execution.h>
 #include <moveit/plan_execution/plan_with_sensing.h>
@@ -60,7 +61,7 @@
   using std::placeholders::_1;
   using std::placeholders::_2;
 
-  auto node = context_->node_;
+  auto node = context_->moveit_cpp_->getNode();
   execute_action_server_ = rclcpp_action::create_server<MGAction>(
       node, MOVE_ACTION,
       [](const rclcpp_action::GoalUUID& /*unused*/, std::shared_ptr<const MGAction::Goal> /*unused*/) {
@@ -195,20 +196,17 @@
   }
 
   // Select planning_pipeline to handle request
-  const planning_pipeline::PlanningPipelinePtr planning_pipeline = resolvePlanningPipeline(goal->request.pipeline_id);
+  const planning_pipeline::PlanningPipelinePtr planning_pipeline =
+      resolvePlanningPipeline(goal->get_goal()->request.pipeline_id);
   if (!planning_pipeline)
   {
-    action_res.error_code.val = moveit_msgs::MoveItErrorCodes::FAILURE;
+    action_res->error_code.val = moveit_msgs::msg::MoveItErrorCodes::FAILURE;
     return;
   }
 
   try
   {
-<<<<<<< HEAD
-    context_->planning_pipeline_->generatePlan(the_scene, goal->get_goal()->request, res);
-=======
-    planning_pipeline->generatePlan(the_scene, goal->request, res);
->>>>>>> 0d0a6a17
+    planning_pipeline->generatePlan(the_scene, goal->get_goal()->request, res);
   }
   catch (std::exception& ex)
   {
@@ -233,7 +231,7 @@
   const planning_pipeline::PlanningPipelinePtr planning_pipeline = resolvePlanningPipeline(req.pipeline_id);
   if (!planning_pipeline)
   {
-    res.error_code_.val = moveit_msgs::MoveItErrorCodes::FAILURE;
+    res.error_code_.val = moveit_msgs::msg::MoveItErrorCodes::FAILURE;
     return solved;
   }
 
