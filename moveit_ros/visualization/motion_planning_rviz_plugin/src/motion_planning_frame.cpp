--- conflicted
+++ resolved
@@ -154,19 +154,11 @@
 {
 }
 
-<<<<<<< HEAD
 MotionPlanningFrame::MsgMarkerPair MotionPlanningFrame::make6DOFEndEffectorMarker(const std::string& name,
-                                                                        const robot_interaction::RobotInteraction::EndEffector &eef,
-                                                                        const geometry_msgs::Pose &pose,
-                                                                        double scale,
-                                                                        bool selected)
-=======
-boost::shared_ptr<rviz::InteractiveMarker> MotionPlanningFrame::make6DOFEndEffectorMarker(const std::string& name,
-                                                                                          const robot_interaction::RobotInteraction::EndEffector &eef,
-                                                                                          const geometry_msgs::Pose &pose,
-                                                                                          double scale,
-                                                                                          bool selected)
->>>>>>> 74b37106
+                                                                                        const robot_interaction::RobotInteraction::EndEffector &eef,
+                                                                                        const geometry_msgs::Pose &pose,
+                                                                                        double scale,
+                                                                                        bool selected)
 {
   visualization_msgs::InteractiveMarker int_marker;
   geometry_msgs::PoseStamped tip_pose_msg;
