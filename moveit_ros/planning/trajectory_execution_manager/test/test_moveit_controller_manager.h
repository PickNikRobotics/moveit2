--- conflicted
+++ resolved
@@ -47,11 +47,7 @@
   {
   }
 
-<<<<<<< HEAD
-  bool sendTrajectory(const moveit_msgs::msg::RobotTrajectory& trajectory) override
-=======
-  bool sendTrajectory(const moveit_msgs::RobotTrajectory& /*trajectory*/) override
->>>>>>> 1a308e47
+  bool sendTrajectory(const moveit_msgs::msg::RobotTrajectory& /*trajectory*/) override
   {
     return true;
   }
