/*********************************************************************
 * Software License Agreement (BSD License)
 *
 *  Copyright (c) 2012, Willow Garage, Inc.
 *  All rights reserved.
 *
 *  Redistribution and use in source and binary forms, with or without
 *  modification, are permitted provided that the following conditions
 *  are met:
 *
 *   * Redistributions of source code must retain the above copyright
 *     notice, this list of conditions and the following disclaimer.
 *   * Redistributions in binary form must reproduce the above
 *     copyright notice, this list of conditions and the following
 *     disclaimer in the documentation and/or other materials provided
 *     with the distribution.
 *   * Neither the name of Willow Garage nor the names of its
 *     contributors may be used to endorse or promote products derived
 *     from this software without specific prior written permission.
 *
 *  THIS SOFTWARE IS PROVIDED BY THE COPYRIGHT HOLDERS AND CONTRIBUTORS
 *  "AS IS" AND ANY EXPRESS OR IMPLIED WARRANTIES, INCLUDING, BUT NOT
 *  LIMITED TO, THE IMPLIED WARRANTIES OF MERCHANTABILITY AND FITNESS
 *  FOR A PARTICULAR PURPOSE ARE DISCLAIMED. IN NO EVENT SHALL THE
 *  COPYRIGHT OWNER OR CONTRIBUTORS BE LIABLE FOR ANY DIRECT, INDIRECT,
 *  INCIDENTAL, SPECIAL, EXEMPLARY, OR CONSEQUENTIAL DAMAGES (INCLUDING,
 *  BUT NOT LIMITED TO, PROCUREMENT OF SUBSTITUTE GOODS OR SERVICES;
 *  LOSS OF USE, DATA, OR PROFITS; OR BUSINESS INTERRUPTION) HOWEVER
 *  CAUSED AND ON ANY THEORY OF LIABILITY, WHETHER IN CONTRACT, STRICT
 *  LIABILITY, OR TORT (INCLUDING NEGLIGENCE OR OTHERWISE) ARISING IN
 *  ANY WAY OUT OF THE USE OF THIS SOFTWARE, EVEN IF ADVISED OF THE
 *  POSSIBILITY OF SUCH DAMAGE.
 *********************************************************************/

/* Author: Ioan Sucan, E. Gil Jones */

#include <moveit/robot_model_loader/robot_model_loader.h>
#include <moveit/profiler/profiler.h>
#include "rclcpp/rclcpp.hpp"
#include <typeinfo>

namespace robot_model_loader
{
static const rclcpp::Logger LOGGER = rclcpp::get_logger("moveit_ros.robot_model_loader");

RobotModelLoader::RobotModelLoader(const rclcpp::Node::SharedPtr& node, const std::string& robot_description,
                                   bool load_kinematics_solvers)
  : node_(node)
{
  Options opt(robot_description);
  opt.load_kinematics_solvers_ = load_kinematics_solvers;
  configure(opt);
}

RobotModelLoader::RobotModelLoader(const rclcpp::Node::SharedPtr& node, const Options& opt) : node_(node)
{
  configure(opt);
}

RobotModelLoader::~RobotModelLoader()
{
  // Make sure we destroy the robot model first. It contains the loaded
  // kinematics plugins, and those must be destroyed before the pluginlib class
  // that implements them is destroyed (that happens when kinematics_loader_ is
  // destroyed below). This is a workaround - ideally pluginlib would handle
  // this better.
  model_.reset();
  rdf_loader_.reset();
  kinematics_loader_.reset();
}

namespace
{
bool canSpecifyPosition(const moveit::core::JointModel* jmodel, const unsigned int index)
{
  bool ok = false;
<<<<<<< HEAD
  if (jmodel->getType() == robot_model::JointModel::PLANAR && index == 2)
  {
    RCLCPP_ERROR(LOGGER, "Cannot specify position limits for orientation of planar joint '%s'",
                 jmodel->getName().c_str());
  }
  else if (jmodel->getType() == robot_model::JointModel::FLOATING && index > 2)
  {
    RCLCPP_ERROR(LOGGER, "Cannot specify position limits for orientation of floating joint '%s'",
                 jmodel->getName().c_str());
  }
  else if (jmodel->getType() == robot_model::JointModel::REVOLUTE &&
           static_cast<const robot_model::RevoluteJointModel*>(jmodel)->isContinuous())
  {
    RCLCPP_ERROR(LOGGER, "Cannot specify position limits for continuous joint '%s'", jmodel->getName().c_str());
  }
=======
  if (jmodel->getType() == moveit::core::JointModel::PLANAR && index == 2)
    ROS_ERROR("Cannot specify position limits for orientation of planar joint '%s'", jmodel->getName().c_str());
  else if (jmodel->getType() == moveit::core::JointModel::FLOATING && index > 2)
    ROS_ERROR("Cannot specify position limits for orientation of floating joint '%s'", jmodel->getName().c_str());
  else if (jmodel->getType() == moveit::core::JointModel::REVOLUTE &&
           static_cast<const moveit::core::RevoluteJointModel*>(jmodel)->isContinuous())
    ROS_ERROR("Cannot specify position limits for continuous joint '%s'", jmodel->getName().c_str());
>>>>>>> a5864ccc
  else
  {
    ok = true;
  }
  return ok;
}
}  // namespace

void RobotModelLoader::configure(const Options& opt)
{
  moveit::tools::Profiler::ScopedStart prof_start;
  moveit::tools::Profiler::ScopedBlock prof_block("RobotModelLoader::configure");

  rclcpp::Clock clock;
  rclcpp::Time start = clock.now();
  if (!opt.urdf_string_.empty() && !opt.srdf_string_.empty())
    rdf_loader_.reset(new rdf_loader::RDFLoader(opt.urdf_string_, opt.srdf_string_));
  else
    rdf_loader_.reset(new rdf_loader::RDFLoader(node_, opt.robot_description_));
  if (rdf_loader_->getURDF())
  {
    const srdf::ModelSharedPtr& srdf =
        rdf_loader_->getSRDF() ? rdf_loader_->getSRDF() : srdf::ModelSharedPtr(new srdf::Model());
    model_.reset(new moveit::core::RobotModel(rdf_loader_->getURDF(), srdf));
  }

  if (model_ && !rdf_loader_->getRobotDescription().empty())
  {
    moveit::tools::Profiler::ScopedBlock prof_block2("RobotModelLoader::configure joint limits");

    // if there are additional joint limits specified in some .yaml file, read those in
    for (moveit::core::JointModel* joint_model : model_->getJointModels())
    {
      std::vector<moveit_msgs::msg::JointLimits> joint_limit = joint_model->getVariableBoundsMsg();
      for (std::size_t joint_id = 0; joint_id < joint_limit.size(); ++joint_id)
      {
        std::string prefix =
            rdf_loader_->getRobotDescription() + "_planning/joint_limits/" + joint_limit[joint_id].joint_name + "/";

        std::string param_name;
        try
        {
          param_name = prefix + "max_position";
          double max_position;
          if (node_->get_parameter(param_name, max_position))
          {
            if (canSpecifyPosition(joint_model, joint_id))
            {
              joint_limit[joint_id].has_position_limits = true;
              joint_limit[joint_id].max_position = max_position;
            }
          }

          param_name = prefix + "min_position";
          double min_position;
          if (node_->get_parameter(param_name, min_position))
          {
            if (canSpecifyPosition(joint_model, joint_id))
            {
              joint_limit[joint_id].has_position_limits = true;
              joint_limit[joint_id].min_position = min_position;
            }
          }

          param_name = prefix + "max_velocity";
          double max_velocity;
          if (node_->get_parameter(param_name, max_velocity))
          {
            joint_limit[joint_id].has_velocity_limits = true;
            joint_limit[joint_id].max_velocity = max_velocity;
          }

          param_name = prefix + "has_velocity_limits";
          bool has_vel_limits;
          if (node_->get_parameter(param_name, has_vel_limits))
          {
            joint_limit[joint_id].has_velocity_limits = has_vel_limits;
          }

          param_name = prefix + "max_acceleration";
          double max_acc;
          if (node_->get_parameter(param_name, max_acc))
          {
            joint_limit[joint_id].has_acceleration_limits = true;
            joint_limit[joint_id].max_acceleration = max_acc;
          }

          param_name = prefix + "has_acceleration_limits";
          bool has_acc_limits;
          if (node_->get_parameter(param_name, has_acc_limits))
            joint_limit[joint_id].has_acceleration_limits = has_acc_limits;
        }
        catch (const rclcpp::ParameterTypeException& e)
        {
          RCLCPP_ERROR(LOGGER, "When getting the parameter %s: %s", param_name.c_str(), e.what());
        }
      }
      joint_model->setVariableBounds(joint_limit);
    }
  }

  if (model_ && opt.load_kinematics_solvers_)
    loadKinematicsSolvers();

  RCLCPP_DEBUG(node_->get_logger(), "Loaded kinematic model in %d seconds", (clock.now() - start).seconds());
}

void RobotModelLoader::loadKinematicsSolvers(const kinematics_plugin_loader::KinematicsPluginLoaderPtr& kloader)
{
  moveit::tools::Profiler::ScopedStart prof_start;
  moveit::tools::Profiler::ScopedBlock prof_block("RobotModelLoader::loadKinematicsSolvers");

  if (rdf_loader_ && model_)
  {
    // load the kinematics solvers
    if (kloader)
      kinematics_loader_ = kloader;
    else
      kinematics_loader_.reset(
<<<<<<< HEAD
          new kinematics_plugin_loader::KinematicsPluginLoader(node_, rdf_loader_->getRobotDescription()));
    robot_model::SolverAllocatorFn kinematics_allocator = kinematics_loader_->getLoaderFunction(rdf_loader_->getSRDF());
=======
          new kinematics_plugin_loader::KinematicsPluginLoader(rdf_loader_->getRobotDescription()));
    moveit::core::SolverAllocatorFn kinematics_allocator =
        kinematics_loader_->getLoaderFunction(rdf_loader_->getSRDF());
>>>>>>> a5864ccc
    const std::vector<std::string>& groups = kinematics_loader_->getKnownGroups();
    std::stringstream ss;
    std::copy(groups.begin(), groups.end(), std::ostream_iterator<std::string>(ss, " "));
    RCLCPP_DEBUG(LOGGER, "Loaded information about the following groups: '%s' ", ss.str().c_str());
    if (groups.empty() && !model_->getJointModelGroups().empty())
      RCLCPP_WARN(LOGGER, "No kinematics plugins defined. Fill and load kinematics.yaml!");

    std::map<std::string, moveit::core::SolverAllocatorFn> imap;
    for (const std::string& group : groups)
    {
      // Check if a group in kinematics.yaml exists in the srdf
      if (!model_->hasJointModelGroup(group))
        continue;

      const moveit::core::JointModelGroup* jmg = model_->getJointModelGroup(group);

      kinematics::KinematicsBasePtr solver = kinematics_allocator(jmg);
      if (solver)
      {
        std::string error_msg;
        if (solver->supportsGroup(jmg, &error_msg))
        {
          imap[group] = kinematics_allocator;
        }
        else
        {
          RCLCPP_ERROR(LOGGER, "Kinematics solver %s does not support joint group %s.  Error: %s",
                       typeid(*solver).name(), group.c_str(), error_msg.c_str());
        }
      }
      else
      {
        RCLCPP_ERROR(LOGGER, "Kinematics solver could not be instantiated for joint group %s.", group.c_str());
      }
    }
    model_->setKinematicsAllocators(imap);

    // set the default IK timeouts
    const std::map<std::string, double>& timeout = kinematics_loader_->getIKTimeout();
    for (const std::pair<const std::string, double>& it : timeout)
    {
      if (!model_->hasJointModelGroup(it.first))
        continue;
      moveit::core::JointModelGroup* jmg = model_->getJointModelGroup(it.first);
      jmg->setDefaultIKTimeout(it.second);
    }
  }
}
}  // namespace robot_model_loader<|MERGE_RESOLUTION|>--- conflicted
+++ resolved
@@ -74,31 +74,21 @@
 bool canSpecifyPosition(const moveit::core::JointModel* jmodel, const unsigned int index)
 {
   bool ok = false;
-<<<<<<< HEAD
-  if (jmodel->getType() == robot_model::JointModel::PLANAR && index == 2)
+  if (jmodel->getType() == moveit::core::JointModel::PLANAR && index == 2)
   {
     RCLCPP_ERROR(LOGGER, "Cannot specify position limits for orientation of planar joint '%s'",
                  jmodel->getName().c_str());
   }
-  else if (jmodel->getType() == robot_model::JointModel::FLOATING && index > 2)
+  else if (jmodel->getType() == moveit::core::JointModel::FLOATING && index > 2)
   {
     RCLCPP_ERROR(LOGGER, "Cannot specify position limits for orientation of floating joint '%s'",
                  jmodel->getName().c_str());
   }
-  else if (jmodel->getType() == robot_model::JointModel::REVOLUTE &&
-           static_cast<const robot_model::RevoluteJointModel*>(jmodel)->isContinuous())
-  {
-    RCLCPP_ERROR(LOGGER, "Cannot specify position limits for continuous joint '%s'", jmodel->getName().c_str());
-  }
-=======
-  if (jmodel->getType() == moveit::core::JointModel::PLANAR && index == 2)
-    ROS_ERROR("Cannot specify position limits for orientation of planar joint '%s'", jmodel->getName().c_str());
-  else if (jmodel->getType() == moveit::core::JointModel::FLOATING && index > 2)
-    ROS_ERROR("Cannot specify position limits for orientation of floating joint '%s'", jmodel->getName().c_str());
   else if (jmodel->getType() == moveit::core::JointModel::REVOLUTE &&
            static_cast<const moveit::core::RevoluteJointModel*>(jmodel)->isContinuous())
-    ROS_ERROR("Cannot specify position limits for continuous joint '%s'", jmodel->getName().c_str());
->>>>>>> a5864ccc
+  {
+    RCLCPP_ERROR(LOGGER, "Cannot specify position limits for continuous joint '%s'", jmodel->getName().c_str());
+  }
   else
   {
     ok = true;
@@ -218,14 +208,9 @@
       kinematics_loader_ = kloader;
     else
       kinematics_loader_.reset(
-<<<<<<< HEAD
           new kinematics_plugin_loader::KinematicsPluginLoader(node_, rdf_loader_->getRobotDescription()));
-    robot_model::SolverAllocatorFn kinematics_allocator = kinematics_loader_->getLoaderFunction(rdf_loader_->getSRDF());
-=======
-          new kinematics_plugin_loader::KinematicsPluginLoader(rdf_loader_->getRobotDescription()));
     moveit::core::SolverAllocatorFn kinematics_allocator =
         kinematics_loader_->getLoaderFunction(rdf_loader_->getSRDF());
->>>>>>> a5864ccc
     const std::vector<std::string>& groups = kinematics_loader_->getKnownGroups();
     std::stringstream ss;
     std::copy(groups.begin(), groups.end(), std::ostream_iterator<std::string>(ss, " "));
