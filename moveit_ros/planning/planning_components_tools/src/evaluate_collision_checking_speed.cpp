--- conflicted
+++ resolved
@@ -103,13 +103,8 @@
     else
       rclcpp::sleep_for(500ms);
 
-<<<<<<< HEAD
-    std::vector<robot_state::RobotStatePtr> states;
+    std::vector<moveit::core::RobotStatePtr> states;
     RCLCPP_INFO(LOGGER, "Sampling %u valid states...", nthreads);
-=======
-    std::vector<moveit::core::RobotStatePtr> states;
-    ROS_INFO("Sampling %u valid states...", nthreads);
->>>>>>> a5864ccc
     for (unsigned int i = 0; i < nthreads; ++i)
     {
       // sample a valid state
