--- conflicted
+++ resolved
@@ -47,12 +47,8 @@
 #include <fstream>
 #include <stdexcept>
 #include <vector>
-<<<<<<< HEAD
 #include <boost/thread.hpp>
 #include <rclcpp/rclcpp.hpp>
-=======
-#include <ros/console.h>
->>>>>>> 0d0a6a17
 
 using namespace std;
 
