set(MOVEIT_LIB_NAME moveit_collision_detection)

<<<<<<< HEAD
add_library(${MOVEIT_LIB_NAME} SHARED
  src/allvalid/collision_robot_allvalid.cpp
  src/allvalid/collision_world_allvalid.cpp
=======
add_library(${MOVEIT_LIB_NAME}
  src/allvalid/collision_env_allvalid.cpp
>>>>>>> 1a308e47
  src/collision_matrix.cpp
  src/collision_octomap_filter.cpp
  src/collision_tools.cpp
  src/world.cpp
  src/world_diff.cpp
  src/collision_env.cpp
)

set_target_properties(${MOVEIT_LIB_NAME} PROPERTIES VERSION ${${PROJECT_NAME}_VERSION})
ament_target_dependencies(${MOVEIT_LIB_NAME}
  moveit_robot_state
  rclcpp
  rmw_implementation
  urdf
  urdfdom
  urdfdom_headers
  visualization_msgs
  tf2_eigen
  geometric_shapes
  Boost
  OCTOMAP
)

# unit tests
if(BUILD_TESTING)
  find_package(resource_retriever REQUIRED)
  if(WIN32)
    # TODO add window paths
  else()
   set(append_library_dirs "${CMAKE_CURRENT_BINARY_DIR};${CMAKE_CURRENT_BINARY_DIR}/../robot_model;${CMAKE_CURRENT_BINARY_DIR}/../utils")
  endif()

  ament_add_gtest(test_world test/test_world.cpp
    APPEND_LIBRARY_DIRS "${append_library_dirs}")
  target_link_libraries(test_world
    ${MOVEIT_LIB_NAME}
    ${urdfdom}
    ${urdfdom_headers}
    ${Boost_LIBRARIES}
    ${geometric_shapes_LIBRARIES}
  )

  ament_add_gtest(test_world_diff test/test_world_diff.cpp
    APPEND_LIBRARY_DIRS "${append_library_dirs}")
  target_link_libraries(test_world_diff
    ${MOVEIT_LIB_NAME}
    ${urdfdom}
    ${urdfdom_headers}
    ${Boost_LIBRARIES}
    ${geometric_shapes_LIBRARIES}
  )

  ament_add_gtest(test_all_valid test/test_all_valid.cpp
     APPEND_LIBRARY_DIRS "${append_library_dirs}")
  target_link_libraries(test_all_valid
    ${MOVEIT_LIB_NAME}
    moveit_robot_model
    ${urdfdom}
    ${urdfdom_headers}
    ${Boost_LIBRARIES}
    ${geometric_shapes_LIBRARIES}
    resource_retriever::resource_retriever
  )
endif()

install(TARGETS ${MOVEIT_LIB_NAME}
<<<<<<< HEAD
  LIBRARY DESTINATION lib
  ARCHIVE DESTINATION lib
)
=======
        LIBRARY DESTINATION ${CATKIN_PACKAGE_LIB_DESTINATION}
        ARCHIVE DESTINATION ${CATKIN_PACKAGE_LIB_DESTINATION}
        RUNTIME DESTINATION ${CATKIN_GLOBAL_BIN_DESTINATION})
>>>>>>> 1a308e47

install(DIRECTORY include/ DESTINATION include)<|MERGE_RESOLUTION|>--- conflicted
+++ resolved
@@ -1,13 +1,7 @@
 set(MOVEIT_LIB_NAME moveit_collision_detection)
 
-<<<<<<< HEAD
 add_library(${MOVEIT_LIB_NAME} SHARED
-  src/allvalid/collision_robot_allvalid.cpp
-  src/allvalid/collision_world_allvalid.cpp
-=======
-add_library(${MOVEIT_LIB_NAME}
   src/allvalid/collision_env_allvalid.cpp
->>>>>>> 1a308e47
   src/collision_matrix.cpp
   src/collision_octomap_filter.cpp
   src/collision_tools.cpp
@@ -74,14 +68,9 @@
 endif()
 
 install(TARGETS ${MOVEIT_LIB_NAME}
-<<<<<<< HEAD
   LIBRARY DESTINATION lib
   ARCHIVE DESTINATION lib
+  RUNTIME DESTINATION bin
 )
-=======
-        LIBRARY DESTINATION ${CATKIN_PACKAGE_LIB_DESTINATION}
-        ARCHIVE DESTINATION ${CATKIN_PACKAGE_LIB_DESTINATION}
-        RUNTIME DESTINATION ${CATKIN_GLOBAL_BIN_DESTINATION})
->>>>>>> 1a308e47
 
 install(DIRECTORY include/ DESTINATION include)