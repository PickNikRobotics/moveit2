/*********************************************************************
 * Software License Agreement (BSD License)
 *
 *  Copyright (c) 2011, Willow Garage, Inc.
 *  All rights reserved.
 *
 *  Redistribution and use in source and binary forms, with or without
 *  modification, are permitted provided that the following conditions
 *  are met:
 *
 *   * Redistributions of source code must retain the above copyright
 *     notice, this list of conditions and the following disclaimer.
 *   * Redistributions in binary form must reproduce the above
 *     copyright notice, this list of conditions and the following
 *     disclaimer in the documentation and/or other materials provided
 *     with the distribution.
 *   * Neither the name of Willow Garage nor the names of its
 *     contributors may be used to endorse or promote products derived
 *     from this software without specific prior written permission.
 *
 *  THIS SOFTWARE IS PROVIDED BY THE COPYRIGHT HOLDERS AND CONTRIBUTORS
 *  "AS IS" AND ANY EXPRESS OR IMPLIED WARRANTIES, INCLUDING, BUT NOT
 *  LIMITED TO, THE IMPLIED WARRANTIES OF MERCHANTABILITY AND FITNESS
 *  FOR A PARTICULAR PURPOSE ARE DISCLAIMED. IN NO EVENT SHALL THE
 *  COPYRIGHT OWNER OR CONTRIBUTORS BE LIABLE FOR ANY DIRECT, INDIRECT,
 *  INCIDENTAL, SPECIAL, EXEMPLARY, OR CONSEQUENTIAL DAMAGES (INCLUDING,
 *  BUT NOT LIMITED TO, PROCUREMENT OF SUBSTITUTE GOODS OR SERVICES;
 *  LOSS OF USE, DATA, OR PROFITS; OR BUSINESS INTERRUPTION) HOWEVER
 *  CAUSED AND ON ANY THEORY OF LIABILITY, WHETHER IN CONTRACT, STRICT
 *  LIABILITY, OR TORT (INCLUDING NEGLIGENCE OR OTHERWISE) ARISING IN
 *  ANY WAY OUT OF THE USE OF THIS SOFTWARE, EVEN IF ADVISED OF THE
 *  POSSIBILITY OF SUCH DAMAGE.
 *********************************************************************/

/* Author: Ioan Sucan */

#include <moveit/planning_scene/planning_scene.h>
#include <moveit/kinematic_constraints/kinematic_constraint.h>
#include <moveit/constraint_samplers/default_constraint_samplers.h>
#include <moveit/constraint_samplers/union_constraint_sampler.h>
#include <moveit/constraint_samplers/constraint_sampler_manager.h>
#include <moveit/constraint_samplers/constraint_sampler_tools.h>
#include <moveit/robot_state/conversions.h>
#include <moveit/utils/robot_model_test_utils.h>

#include <geometric_shapes/shape_operations.h>
#include <visualization_msgs/msg/marker_array.hpp>

#include <gtest/gtest.h>
#include <urdf_parser/urdf_parser.h>
#include <fstream>
#include <boost/bind.hpp>

#include "pr2_arm_kinematics_plugin.h"

class LoadPlanningModelsPr2 : public testing::Test
{
protected:
  kinematics::KinematicsBasePtr getKinematicsSolverRightArm(const moveit::core::JointModelGroup* jmg)
  {
    {
      return pr2_kinematics_plugin_right_arm_;
    }
  }

  kinematics::KinematicsBasePtr getKinematicsSolverLeftArm(const moveit::core::JointModelGroup* jmg)
  {
    {
      return pr2_kinematics_plugin_left_arm_;
    }
  }

  void SetUp() override
  {
    node_ = rclcpp::Node::make_shared("test_constraint_samplers");
    robot_model_ = moveit::core::loadTestingRobotModel("pr2");

<<<<<<< HEAD
    pr2_kinematics_plugin_right_arm_.reset(new pr2_arm_kinematics::PR2ArmKinematicsPlugin);
    pr2_kinematics_plugin_right_arm_->initialize(node_, *robot_model_, "right_arm", "torso_lift_link",
                                                 { "r_wrist_roll_link" }, .01);

    pr2_kinematics_plugin_left_arm_.reset(new pr2_arm_kinematics::PR2ArmKinematicsPlugin);
    pr2_kinematics_plugin_left_arm_->initialize(node_, *robot_model_, "left_arm", "torso_lift_link",
                                                { "l_wrist_roll_link" }, .01);
=======
    pr2_kinematics_plugin_right_arm_ = std::make_shared<pr2_arm_kinematics::PR2ArmKinematicsPlugin>();
    pr2_kinematics_plugin_right_arm_->initialize(*robot_model_, "right_arm", "torso_lift_link", { "r_wrist_roll_link" },
                                                 .01);

    pr2_kinematics_plugin_left_arm_ = std::make_shared<pr2_arm_kinematics::PR2ArmKinematicsPlugin>();
    pr2_kinematics_plugin_left_arm_->initialize(*robot_model_, "left_arm", "torso_lift_link", { "l_wrist_roll_link" },
                                                .01);
>>>>>>> 779b7c8b

    func_right_arm_ = boost::bind(&LoadPlanningModelsPr2::getKinematicsSolverRightArm, this, _1);
    func_left_arm_ = boost::bind(&LoadPlanningModelsPr2::getKinematicsSolverLeftArm, this, _1);

    std::map<std::string, moveit::core::SolverAllocatorFn> allocators;
    allocators["right_arm"] = func_right_arm_;
    allocators["left_arm"] = func_left_arm_;
    allocators["whole_body"] = func_right_arm_;
    allocators["base"] = func_left_arm_;

    robot_model_->setKinematicsAllocators(allocators);

    ps_ = std::make_shared<planning_scene::PlanningScene>(robot_model_);
  };

  void TearDown() override
  {
  }

protected:
  rclcpp::Node::SharedPtr node_;
  moveit::core::RobotModelPtr robot_model_;
  planning_scene::PlanningScenePtr ps_;
  pr2_arm_kinematics::PR2ArmKinematicsPluginPtr pr2_kinematics_plugin_right_arm_;
  pr2_arm_kinematics::PR2ArmKinematicsPluginPtr pr2_kinematics_plugin_left_arm_;
  moveit::core::SolverAllocatorFn func_right_arm_;
  moveit::core::SolverAllocatorFn func_left_arm_;
};

TEST_F(LoadPlanningModelsPr2, JointConstraintsSamplerSimple)
{
  moveit::core::RobotState ks(robot_model_);
  ks.setToDefaultValues();

  moveit::core::RobotState ks_const(robot_model_);
  ks_const.setToDefaultValues();

  kinematic_constraints::JointConstraint jc1(robot_model_);
  moveit_msgs::msg::JointConstraint jcm1;
  // leaving off joint name
  jcm1.position = 0.42;
  jcm1.tolerance_above = 0.01;
  jcm1.tolerance_below = 0.05;
  jcm1.weight = 1.0;
  EXPECT_FALSE(jc1.configure(jcm1));

  std::vector<kinematic_constraints::JointConstraint> js;
  js.push_back(jc1);

  constraint_samplers::JointConstraintSampler jcs(ps_, "right_arm");
  // no valid constraints
  EXPECT_FALSE(jcs.configure(js));

  // testing that this does the right thing
  jcm1.joint_name = "r_shoulder_pan_joint";
  EXPECT_TRUE(jc1.configure(jcm1));
  js.push_back(jc1);
  EXPECT_TRUE(jcs.configure(js));
  EXPECT_EQ(jcs.getConstrainedJointCount(), 1u);
  EXPECT_EQ(jcs.getUnconstrainedJointCount(), 6u);
  EXPECT_TRUE(jcs.sample(ks, ks, 1));

  for (int t = 0; t < 100; ++t)
  {
    EXPECT_TRUE(jcs.sample(ks, ks_const, 1));
    EXPECT_TRUE(jc1.decide(ks).satisfied);
  }

  // redoing the configure leads to 6 unconstrained variables as well
  EXPECT_TRUE(jcs.configure(js));
  EXPECT_EQ(jcs.getUnconstrainedJointCount(), 6u);

  kinematic_constraints::JointConstraint jc2(robot_model_);

  moveit_msgs::msg::JointConstraint jcm2;
  jcm2.joint_name = "r_shoulder_pan_joint";
  jcm2.position = 0.54;
  jcm2.tolerance_above = 0.01;
  jcm2.tolerance_below = 0.01;
  jcm2.weight = 1.0;
  EXPECT_TRUE(jc2.configure(jcm2));
  js.push_back(jc2);

  // creating a constraint that conflicts with the other (leaves no sampleable region)
  EXPECT_FALSE(jcs.configure(js));
  EXPECT_FALSE(jcs.sample(ks, ks_const, 1));

  // we can't sample for a different group
  constraint_samplers::JointConstraintSampler jcs2(ps_, "arms");
  jcs2.configure(js);
  EXPECT_FALSE(jcs2.sample(ks, ks_const, 1));

  // not ok to not have any references to joints in this group in the constraints
  constraint_samplers::JointConstraintSampler jcs3(ps_, "left_arm");
  EXPECT_FALSE(jcs3.configure(js));

  // testing that the most restrictive bounds are used
  js.clear();

  jcm1.position = .4;
  jcm1.tolerance_above = .05;
  jcm1.tolerance_below = .05;
  jcm2.position = .4;
  jcm2.tolerance_above = .1;
  jcm2.tolerance_below = .1;
  EXPECT_TRUE(jc1.configure(jcm1));
  EXPECT_TRUE(jc2.configure(jcm2));
  js.push_back(jc1);
  js.push_back(jc2);

  EXPECT_TRUE(jcs.configure(js));

  // should always be within narrower constraints
  for (int t = 0; t < 100; ++t)
  {
    EXPECT_TRUE(jcs.sample(ks, ks_const, 1));
    EXPECT_TRUE(jc1.decide(ks).satisfied);
  }

  // too narrow range outside of joint limits
  js.clear();

  jcm1.position = -3.1;
  jcm1.tolerance_above = .05;
  jcm1.tolerance_below = .05;

  // the joint configuration corrects this
  EXPECT_TRUE(jc1.configure(jcm1));
  js.push_back(jc1);
  EXPECT_TRUE(jcs.configure(js));

  // partially overlapping regions will also work
  js.clear();
  jcm1.position = .35;
  jcm1.tolerance_above = .05;
  jcm1.tolerance_below = .05;
  jcm2.position = .45;
  jcm2.tolerance_above = .05;
  jcm2.tolerance_below = .05;
  EXPECT_TRUE(jc1.configure(jcm1));
  EXPECT_TRUE(jc2.configure(jcm2));
  js.push_back(jc1);
  js.push_back(jc2);

  // leads to a min and max of .4, so all samples should be exactly .4
  EXPECT_TRUE(jcs.configure(js));
  for (int t = 0; t < 100; ++t)
  {
    EXPECT_TRUE(jcs.sample(ks, ks_const, 1));
    std::map<std::string, double> var_values;
    EXPECT_NEAR(ks.getVariablePosition("r_shoulder_pan_joint"), .4, std::numeric_limits<double>::epsilon());
    EXPECT_TRUE(jc1.decide(ks).satisfied);
    EXPECT_TRUE(jc2.decide(ks).satisfied);
  }

  // this leads to a larger sampleable region
  jcm1.position = .38;
  jcm2.position = .42;
  EXPECT_TRUE(jc1.configure(jcm1));
  EXPECT_TRUE(jc2.configure(jcm2));
  js.push_back(jc1);
  js.push_back(jc2);
  EXPECT_TRUE(jcs.configure(js));
  for (int t = 0; t < 100; ++t)
  {
    EXPECT_TRUE(jcs.sample(ks, ks_const, 1));
    EXPECT_TRUE(jc1.decide(ks).satisfied);
    EXPECT_TRUE(jc2.decide(ks).satisfied);
  }
}

TEST_F(LoadPlanningModelsPr2, IKConstraintsSamplerSimple)
{
  moveit::core::Transforms& tf = ps_->getTransformsNonConst();

  kinematic_constraints::PositionConstraint pc(robot_model_);
  moveit_msgs::msg::PositionConstraint pcm;

  pcm.link_name = "l_wrist_roll_link";
  pcm.target_point_offset.x = 0;
  pcm.target_point_offset.y = 0;
  pcm.target_point_offset.z = 0;
  pcm.constraint_region.primitives.resize(1);
  pcm.constraint_region.primitives[0].type = shape_msgs::msg::SolidPrimitive::SPHERE;
  pcm.constraint_region.primitives[0].dimensions.resize(1);
  pcm.constraint_region.primitives[0].dimensions[0] = 0.001;

  pcm.constraint_region.primitive_poses.resize(1);
  pcm.constraint_region.primitive_poses[0].position.x = 0.55;
  pcm.constraint_region.primitive_poses[0].position.y = 0.2;
  pcm.constraint_region.primitive_poses[0].position.z = 1.25;
  pcm.constraint_region.primitive_poses[0].orientation.x = 0.0;
  pcm.constraint_region.primitive_poses[0].orientation.y = 0.0;
  pcm.constraint_region.primitive_poses[0].orientation.z = 0.0;
  pcm.constraint_region.primitive_poses[0].orientation.w = 1.0;
  pcm.weight = 1.0;

  EXPECT_FALSE(pc.configure(pcm, tf));

  constraint_samplers::IKConstraintSampler ik_bad(ps_, "l_arm");
  EXPECT_FALSE(ik_bad.isValid());

  constraint_samplers::IKConstraintSampler iks(ps_, "left_arm");
  EXPECT_FALSE(iks.configure(constraint_samplers::IKSamplingPose()));
  EXPECT_FALSE(iks.isValid());

  EXPECT_FALSE(iks.configure(constraint_samplers::IKSamplingPose(pc)));

  pcm.header.frame_id = robot_model_->getModelFrame();
  EXPECT_TRUE(pc.configure(pcm, tf));
  EXPECT_TRUE(iks.configure(constraint_samplers::IKSamplingPose(pc)));

  // ik link not in this group
  constraint_samplers::IKConstraintSampler ik_bad_2(ps_, "right_arm");
  EXPECT_FALSE(ik_bad_2.configure(constraint_samplers::IKSamplingPose(pc)));
  EXPECT_FALSE(ik_bad_2.isValid());

  // not the ik link
  pcm.link_name = "l_shoulder_pan_link";
  EXPECT_TRUE(pc.configure(pcm, tf));
  EXPECT_FALSE(iks.configure(constraint_samplers::IKSamplingPose(pc)));

  // solver for base doesn't cover group
  constraint_samplers::IKConstraintSampler ik_base(ps_, "base");
  pcm.link_name = "l_wrist_roll_link";
  EXPECT_TRUE(pc.configure(pcm, tf));
  EXPECT_FALSE(ik_base.configure(constraint_samplers::IKSamplingPose(pc)));
  EXPECT_FALSE(ik_base.isValid());

  // shouldn't work as no direct constraint solver
  constraint_samplers::IKConstraintSampler ik_arms(ps_, "arms");
  EXPECT_FALSE(iks.isValid());
}

TEST_F(LoadPlanningModelsPr2, OrientationConstraintsSampler)
{
  moveit::core::RobotState ks(robot_model_);
  ks.setToDefaultValues();
  ks.update();
  moveit::core::RobotState ks_const(robot_model_);
  ks_const.setToDefaultValues();
  ks_const.update();

  moveit::core::Transforms& tf = ps_->getTransformsNonConst();

  kinematic_constraints::OrientationConstraint oc(robot_model_);
  moveit_msgs::msg::OrientationConstraint ocm;

  ocm.link_name = "r_wrist_roll_link";
  ocm.header.frame_id = ocm.link_name;
  ocm.orientation.x = 0.5;
  ocm.orientation.y = 0.5;
  ocm.orientation.z = 0.5;
  ocm.orientation.w = 0.5;
  ocm.absolute_x_axis_tolerance = 0.01;
  ocm.absolute_y_axis_tolerance = 0.01;
  ocm.absolute_z_axis_tolerance = 0.01;
  ocm.weight = 1.0;
  ocm.parameterization = moveit_msgs::msg::OrientationConstraint::XYZ_EULER_ANGLES;

  EXPECT_TRUE(oc.configure(ocm, tf));

  bool p1 = oc.decide(ks).satisfied;
  EXPECT_FALSE(p1);

  ocm.header.frame_id = robot_model_->getModelFrame();
  EXPECT_TRUE(oc.configure(ocm, tf));

  constraint_samplers::IKConstraintSampler iks(ps_, "right_arm");
  EXPECT_TRUE(iks.configure(constraint_samplers::IKSamplingPose(oc)));
  for (int t = 0; t < 100; ++t)
  {
    ks.update();
    EXPECT_TRUE(iks.sample(ks, ks_const, 100));
    EXPECT_TRUE(oc.decide(ks).satisfied);
  }

  // test another parameterization for orientation constraints
  ocm.parameterization = moveit_msgs::msg::OrientationConstraint::ROTATION_VECTOR;
  EXPECT_TRUE(oc.configure(ocm, tf));

  EXPECT_TRUE(iks.configure(constraint_samplers::IKSamplingPose(oc)));
  for (int t = 0; t < 100; ++t)
  {
    ks.update();
    EXPECT_TRUE(iks.sample(ks, ks_const, 100));
    EXPECT_TRUE(oc.decide(ks).satisfied);
  }
}

TEST_F(LoadPlanningModelsPr2, IKConstraintsSamplerValid)
{
  moveit::core::RobotState ks(robot_model_);
  ks.setToDefaultValues();
  ks.update();
  moveit::core::RobotState ks_const(robot_model_);
  ks_const.setToDefaultValues();
  ks_const.update();

  moveit::core::Transforms& tf = ps_->getTransformsNonConst();

  kinematic_constraints::PositionConstraint pc(robot_model_);
  moveit_msgs::msg::PositionConstraint pcm;

  pcm.link_name = "l_wrist_roll_link";
  pcm.target_point_offset.x = 0;
  pcm.target_point_offset.y = 0;
  pcm.target_point_offset.z = 0;
  pcm.constraint_region.primitives.resize(1);
  pcm.constraint_region.primitives[0].type = shape_msgs::msg::SolidPrimitive::SPHERE;
  pcm.constraint_region.primitives[0].dimensions.resize(1);
  pcm.constraint_region.primitives[0].dimensions[0] = 0.001;

  pcm.header.frame_id = robot_model_->getModelFrame();

  pcm.constraint_region.primitive_poses.resize(1);
  pcm.constraint_region.primitive_poses[0].position.x = 0.55;
  pcm.constraint_region.primitive_poses[0].position.y = 0.2;
  pcm.constraint_region.primitive_poses[0].position.z = 1.25;
  pcm.constraint_region.primitive_poses[0].orientation.x = 0.0;
  pcm.constraint_region.primitive_poses[0].orientation.y = 0.0;
  pcm.constraint_region.primitive_poses[0].orientation.z = 0.0;
  pcm.constraint_region.primitive_poses[0].orientation.w = 1.0;
  pcm.weight = 1.0;

  EXPECT_TRUE(pc.configure(pcm, tf));

  kinematic_constraints::OrientationConstraint oc(robot_model_);
  moveit_msgs::msg::OrientationConstraint ocm;

  ocm.link_name = "l_wrist_roll_link";
  ocm.header.frame_id = robot_model_->getModelFrame();
  ocm.orientation.x = 0.0;
  ocm.orientation.y = 0.0;
  ocm.orientation.z = 0.0;
  ocm.orientation.w = 1.0;
  ocm.absolute_x_axis_tolerance = 0.2;
  ocm.absolute_y_axis_tolerance = 0.1;
  ocm.absolute_z_axis_tolerance = 0.4;
  ocm.weight = 1.0;

  EXPECT_TRUE(oc.configure(ocm, tf));

  constraint_samplers::IKConstraintSampler iks1(ps_, "left_arm");
  EXPECT_TRUE(iks1.configure(constraint_samplers::IKSamplingPose(pc, oc)));
  for (int t = 0; t < 100; ++t)
  {
    EXPECT_TRUE(iks1.sample(ks, ks_const, 100));
    EXPECT_TRUE(pc.decide(ks).satisfied);
    EXPECT_TRUE(oc.decide(ks).satisfied);
  }

  constraint_samplers::IKConstraintSampler iks2(ps_, "left_arm");
  EXPECT_TRUE(iks2.configure(constraint_samplers::IKSamplingPose(pc)));
  for (int t = 0; t < 100; ++t)
  {
    EXPECT_TRUE(iks2.sample(ks, ks_const, 100));
    EXPECT_TRUE(pc.decide(ks).satisfied);
  }

  constraint_samplers::IKConstraintSampler iks3(ps_, "left_arm");
  EXPECT_TRUE(iks3.configure(constraint_samplers::IKSamplingPose(oc)));
  for (int t = 0; t < 100; ++t)
  {
    EXPECT_TRUE(iks3.sample(ks, ks_const, 100));
    EXPECT_TRUE(oc.decide(ks).satisfied);
  }
}

TEST_F(LoadPlanningModelsPr2, UnionConstraintSampler)
{
  moveit::core::RobotState ks(robot_model_);
  ks.setToDefaultValues();
  ks.update();

  moveit::core::RobotState ks_const(robot_model_);
  ks_const.setToDefaultValues();
  ks_const.update();

  moveit::core::Transforms& tf = ps_->getTransformsNonConst();

  kinematic_constraints::JointConstraint jc1(robot_model_);

  std::map<std::string, double> state_values;

  moveit_msgs::msg::JointConstraint torso_constraint;
  torso_constraint.joint_name = "torso_lift_joint";
  torso_constraint.position = ks.getVariablePosition("torso_lift_joint");
  torso_constraint.tolerance_above = 0.01;
  torso_constraint.tolerance_below = 0.01;
  torso_constraint.weight = 1.0;
  EXPECT_TRUE(jc1.configure(torso_constraint));

  kinematic_constraints::JointConstraint jc2(robot_model_);
  moveit_msgs::msg::JointConstraint jcm2;
  jcm2.joint_name = "r_elbow_flex_joint";
  jcm2.position = ks.getVariablePosition("r_elbow_flex_joint");
  jcm2.tolerance_above = 0.01;
  jcm2.tolerance_below = 0.01;
  jcm2.weight = 1.0;
  EXPECT_TRUE(jc2.configure(jcm2));

  moveit_msgs::msg::PositionConstraint pcm;

  pcm.link_name = "l_wrist_roll_link";
  pcm.target_point_offset.x = 0;
  pcm.target_point_offset.y = 0;
  pcm.target_point_offset.z = 0;
  pcm.constraint_region.primitives.resize(1);
  pcm.constraint_region.primitives[0].type = shape_msgs::msg::SolidPrimitive::SPHERE;
  pcm.constraint_region.primitives[0].dimensions.resize(1);
  pcm.constraint_region.primitives[0].dimensions[0] = 0.001;

  pcm.constraint_region.primitive_poses.resize(1);
  pcm.constraint_region.primitive_poses[0].position.x = 0.55;
  pcm.constraint_region.primitive_poses[0].position.y = 0.2;
  pcm.constraint_region.primitive_poses[0].position.z = 1.25;
  pcm.constraint_region.primitive_poses[0].orientation.x = 0.0;
  pcm.constraint_region.primitive_poses[0].orientation.y = 0.0;
  pcm.constraint_region.primitive_poses[0].orientation.z = 0.0;
  pcm.constraint_region.primitive_poses[0].orientation.w = 1.0;
  pcm.weight = 1.0;

  pcm.header.frame_id = robot_model_->getModelFrame();

  moveit_msgs::msg::OrientationConstraint ocm;

  ocm.link_name = "l_wrist_roll_link";
  ocm.header.frame_id = robot_model_->getModelFrame();
  ocm.orientation.x = 0.0;
  ocm.orientation.y = 0.0;
  ocm.orientation.z = 0.0;
  ocm.orientation.w = 1.0;
  ocm.absolute_x_axis_tolerance = 0.2;
  ocm.absolute_y_axis_tolerance = 0.1;
  ocm.absolute_z_axis_tolerance = 0.4;
  ocm.weight = 1.0;

  std::vector<kinematic_constraints::JointConstraint> js;
  js.push_back(jc1);

  constraint_samplers::JointConstraintSamplerPtr jcsp(
      new constraint_samplers::JointConstraintSampler(ps_, "arms_and_torso"));
  EXPECT_TRUE(jcsp->configure(js));

  std::vector<kinematic_constraints::JointConstraint> js2;
  js2.push_back(jc2);

  constraint_samplers::JointConstraintSamplerPtr jcsp2(new constraint_samplers::JointConstraintSampler(ps_, "arms"));
  EXPECT_TRUE(jcsp2->configure(js2));

  kinematic_constraints::PositionConstraint pc(robot_model_);
  EXPECT_TRUE(pc.configure(pcm, tf));

  kinematic_constraints::OrientationConstraint oc(robot_model_);
  EXPECT_TRUE(oc.configure(ocm, tf));

  constraint_samplers::IKConstraintSamplerPtr iksp(new constraint_samplers::IKConstraintSampler(ps_, "left_arm"));
  EXPECT_TRUE(iksp->configure(constraint_samplers::IKSamplingPose(pc, oc)));
  EXPECT_TRUE(iksp->isValid());

  std::vector<constraint_samplers::ConstraintSamplerPtr> cspv;
  cspv.push_back(jcsp2);
  cspv.push_back(iksp);
  cspv.push_back(jcsp);

  constraint_samplers::UnionConstraintSampler ucs(ps_, "arms_and_torso", cspv);

  // should have reordered to place whole body first
  constraint_samplers::JointConstraintSampler* jcs =
      dynamic_cast<constraint_samplers::JointConstraintSampler*>(ucs.getSamplers()[0].get());
  EXPECT_TRUE(jcs);
  EXPECT_EQ(jcs->getJointModelGroup()->getName(), "arms_and_torso");

  constraint_samplers::JointConstraintSampler* jcs2 =
      dynamic_cast<constraint_samplers::JointConstraintSampler*>(ucs.getSamplers()[1].get());
  EXPECT_TRUE(jcs2);
  EXPECT_EQ(jcs2->getJointModelGroup()->getName(), "arms");

  for (int t = 0; t < 100; ++t)
  {
    EXPECT_TRUE(ucs.sample(ks, ks_const, 100));
    ks.update();
    ks.updateLinkTransforms();  // Returned samples have dirty link transforms.
    ks_const.update();
    EXPECT_TRUE(jc1.decide(ks).satisfied);
    EXPECT_TRUE(jc2.decide(ks).satisfied);
    EXPECT_TRUE(pc.decide(ks).satisfied);
  }

  // now we add a position constraint on right arm
  pcm.link_name = "r_wrist_roll_link";
  ocm.link_name = "r_wrist_roll_link";
  cspv.clear();

  kinematic_constraints::PositionConstraint pc2(robot_model_);
  EXPECT_TRUE(pc2.configure(pcm, tf));

  kinematic_constraints::OrientationConstraint oc2(robot_model_);
  EXPECT_TRUE(oc2.configure(ocm, tf));

  constraint_samplers::IKConstraintSamplerPtr iksp2(new constraint_samplers::IKConstraintSampler(ps_, "right_arm"));
  EXPECT_TRUE(iksp2->configure(constraint_samplers::IKSamplingPose(pc2, oc2)));
  EXPECT_TRUE(iksp2->isValid());

  // totally disjoint, so should break ties based on alphabetical order
  cspv.clear();
  cspv.push_back(iksp2);
  cspv.push_back(iksp);

  constraint_samplers::UnionConstraintSampler ucs2(ps_, "arms_and_torso", cspv);

  constraint_samplers::IKConstraintSampler* ikcs_test =
      dynamic_cast<constraint_samplers::IKConstraintSampler*>(ucs2.getSamplers()[0].get());
  ASSERT_TRUE(ikcs_test);
  EXPECT_EQ(ikcs_test->getJointModelGroup()->getName(), "left_arm");

  // now we make left depends on right, right should stay first
  pcm.link_name = "l_wrist_roll_link";
  ocm.link_name = "l_wrist_roll_link";
  pcm.header.frame_id = "r_wrist_roll_link";
  ocm.header.frame_id = "r_wrist_roll_link";
  EXPECT_TRUE(pc.configure(pcm, tf));
  EXPECT_TRUE(oc.configure(ocm, tf));
  ASSERT_TRUE(iksp->configure(constraint_samplers::IKSamplingPose(pc, oc)));

  cspv.clear();
  cspv.push_back(iksp2);
  cspv.push_back(iksp);

  constraint_samplers::UnionConstraintSampler ucs3(ps_, "arms_and_torso", cspv);

  ikcs_test = dynamic_cast<constraint_samplers::IKConstraintSampler*>(ucs3.getSamplers()[0].get());
  EXPECT_TRUE(ikcs_test);
  EXPECT_EQ(ikcs_test->getJointModelGroup()->getName(), "right_arm");
}

TEST_F(LoadPlanningModelsPr2, PoseConstraintSamplerManager)
{
  moveit::core::RobotState ks(robot_model_);
  ks.setToDefaultValues();
  ks.update();
  moveit::core::RobotState ks_const(robot_model_);
  ks_const.setToDefaultValues();
  ks_const.update();

  kinematic_constraints::PositionConstraint pc(robot_model_);

  moveit_msgs::msg::PositionConstraint pcm;
  pcm.link_name = "l_wrist_roll_link";
  pcm.target_point_offset.x = 0;
  pcm.target_point_offset.y = 0;
  pcm.target_point_offset.z = 0;
  pcm.constraint_region.primitives.resize(1);
  pcm.constraint_region.primitives[0].type = shape_msgs::msg::SolidPrimitive::SPHERE;
  pcm.constraint_region.primitives[0].dimensions.resize(1);
  pcm.constraint_region.primitives[0].dimensions[0] = 0.001;

  pcm.header.frame_id = robot_model_->getModelFrame();

  pcm.constraint_region.primitive_poses.resize(1);
  pcm.constraint_region.primitive_poses[0].position.x = 0.55;
  pcm.constraint_region.primitive_poses[0].position.y = 0.2;
  pcm.constraint_region.primitive_poses[0].position.z = 1.25;
  pcm.constraint_region.primitive_poses[0].orientation.x = 0.0;
  pcm.constraint_region.primitive_poses[0].orientation.y = 0.0;
  pcm.constraint_region.primitive_poses[0].orientation.z = 0.0;
  pcm.constraint_region.primitive_poses[0].orientation.w = 1.0;
  pcm.weight = 1.0;

  moveit_msgs::msg::OrientationConstraint ocm;

  ocm.link_name = "l_wrist_roll_link";
  ocm.header.frame_id = robot_model_->getModelFrame();
  ocm.orientation.x = 0.0;
  ocm.orientation.y = 0.0;
  ocm.orientation.z = 0.0;
  ocm.orientation.w = 1.0;
  ocm.absolute_x_axis_tolerance = 0.2;
  ocm.absolute_y_axis_tolerance = 0.1;
  ocm.absolute_z_axis_tolerance = 0.4;
  ocm.weight = 1.0;

  // test the automatic construction of constraint sampler
  moveit_msgs::msg::Constraints c;
  c.position_constraints.push_back(pcm);
  c.orientation_constraints.push_back(ocm);

  constraint_samplers::ConstraintSamplerPtr s =
      constraint_samplers::ConstraintSamplerManager::selectDefaultSampler(ps_, "left_arm", c);
  EXPECT_TRUE(s != nullptr);
  constraint_samplers::IKConstraintSampler* iks = dynamic_cast<constraint_samplers::IKConstraintSampler*>(s.get());
  ASSERT_TRUE(iks);
  ASSERT_TRUE(static_cast<bool>(iks->getPositionConstraint()));
  ASSERT_TRUE(static_cast<bool>(iks->getOrientationConstraint()));

  static const int NT = 100;
  int succ = 0;
  for (int t = 0; t < NT; ++t)
  {
    EXPECT_TRUE(s->sample(ks, ks_const, 100));
    EXPECT_TRUE(iks->getPositionConstraint()->decide(ks).satisfied);
    EXPECT_TRUE(iks->getOrientationConstraint()->decide(ks).satisfied);
    if (s->sample(ks, ks_const, 1))
      succ++;
  }
  RCLCPP_INFO(rclcpp::get_logger("test_constraint_samplers"),
              "Success rate for IK Constraint Sampler with position & orientation constraints for one arm: %lf",
              (double)succ / (double)NT);

  // add additional ocm with smaller volume
  ocm.absolute_x_axis_tolerance = 0.1;

  c.orientation_constraints.push_back(ocm);

  s = constraint_samplers::ConstraintSamplerManager::selectDefaultSampler(ps_, "left_arm", c);
  EXPECT_TRUE(s != nullptr);

  iks = dynamic_cast<constraint_samplers::IKConstraintSampler*>(s.get());
  ASSERT_TRUE(iks);
  ASSERT_TRUE(static_cast<bool>(iks->getOrientationConstraint()));
  EXPECT_NEAR(iks->getOrientationConstraint()->getXAxisTolerance(), .1, .0001);
}

TEST_F(LoadPlanningModelsPr2, JointVersusPoseConstraintSamplerManager)
{
  moveit::core::RobotState ks(robot_model_);
  ks.setToDefaultValues();
  ks.update();

  moveit_msgs::msg::Constraints con;
  con.joint_constraints.resize(1);

  con.joint_constraints[0].joint_name = "l_shoulder_pan_joint";
  con.joint_constraints[0].position = 0.54;
  con.joint_constraints[0].tolerance_above = 0.01;
  con.joint_constraints[0].tolerance_below = 0.01;
  con.joint_constraints[0].weight = 1.0;

  constraint_samplers::ConstraintSamplerPtr s =
      constraint_samplers::ConstraintSamplerManager::selectDefaultSampler(ps_, "right_arm", con);
  EXPECT_FALSE(static_cast<bool>(s));
  s = constraint_samplers::ConstraintSamplerManager::selectDefaultSampler(ps_, "left_arm", con);
  EXPECT_TRUE(static_cast<bool>(s));

  con.joint_constraints.resize(7);

  con.joint_constraints[1].joint_name = "l_shoulder_lift_joint";
  con.joint_constraints[1].position = 0.54;
  con.joint_constraints[1].tolerance_above = 0.01;
  con.joint_constraints[1].tolerance_below = 0.01;
  con.joint_constraints[1].weight = 1.0;

  con.joint_constraints[2].joint_name = "l_upper_arm_roll_joint";
  con.joint_constraints[2].position = 0.54;
  con.joint_constraints[2].tolerance_above = 0.01;
  con.joint_constraints[2].tolerance_below = 0.01;
  con.joint_constraints[2].weight = 1.0;

  con.joint_constraints[3].joint_name = "l_elbow_flex_joint";
  con.joint_constraints[3].position = -0.54;
  con.joint_constraints[3].tolerance_above = 0.01;
  con.joint_constraints[3].tolerance_below = 0.01;
  con.joint_constraints[3].weight = 1.0;

  con.joint_constraints[4].joint_name = "l_forearm_roll_joint";
  con.joint_constraints[4].position = 0.54;
  con.joint_constraints[4].tolerance_above = 0.01;
  con.joint_constraints[4].tolerance_below = 0.01;
  con.joint_constraints[4].weight = 1.0;

  con.joint_constraints[5].joint_name = "l_wrist_flex_joint";
  con.joint_constraints[5].position = -0.54;
  con.joint_constraints[5].tolerance_above = 0.05;
  con.joint_constraints[5].tolerance_below = 0.05;
  con.joint_constraints[5].weight = 1.0;

  // an extra constraint on one link, but this shouldn't change anything
  con.joint_constraints[6].joint_name = "l_wrist_flex_joint";
  con.joint_constraints[6].position = -0.56;
  con.joint_constraints[6].tolerance_above = 0.01;
  con.joint_constraints[6].tolerance_below = 0.01;
  con.joint_constraints[6].weight = 1.0;

  s = constraint_samplers::ConstraintSamplerManager::selectDefaultSampler(ps_, "left_arm", con);
  EXPECT_TRUE(static_cast<bool>(s));

  con.position_constraints.resize(1);

  // intentionally making wrong wrist
  con.position_constraints[0].link_name = "r_wrist_roll_link";
  con.position_constraints[0].target_point_offset.x = 0;
  con.position_constraints[0].target_point_offset.y = 0;
  con.position_constraints[0].target_point_offset.z = 0;
  con.position_constraints[0].constraint_region.primitives.resize(1);
  con.position_constraints[0].constraint_region.primitives[0].type = shape_msgs::msg::SolidPrimitive::SPHERE;
  con.position_constraints[0].constraint_region.primitives[0].dimensions.resize(1);
  con.position_constraints[0].constraint_region.primitives[0].dimensions[0] = 0.001;

  con.position_constraints[0].header.frame_id = robot_model_->getModelFrame();

  con.position_constraints[0].constraint_region.primitive_poses.resize(1);
  con.position_constraints[0].constraint_region.primitive_poses[0].position.x = 0.55;
  con.position_constraints[0].constraint_region.primitive_poses[0].position.y = 0.2;
  con.position_constraints[0].constraint_region.primitive_poses[0].position.z = 1.25;
  con.position_constraints[0].constraint_region.primitive_poses[0].orientation.x = 0.0;
  con.position_constraints[0].constraint_region.primitive_poses[0].orientation.y = 0.0;
  con.position_constraints[0].constraint_region.primitive_poses[0].orientation.z = 0.0;
  con.position_constraints[0].constraint_region.primitive_poses[0].orientation.w = 1.0;
  con.position_constraints[0].weight = 1.0;

  // this still works, but we should get a JointConstraintSampler
  s = constraint_samplers::ConstraintSamplerManager::selectDefaultSampler(ps_, "left_arm", con);
  EXPECT_TRUE(static_cast<bool>(s));
  constraint_samplers::JointConstraintSampler* jcs =
      dynamic_cast<constraint_samplers::JointConstraintSampler*>(s.get());
  EXPECT_TRUE(jcs);

  con.position_constraints[0].link_name = "l_wrist_roll_link";
  s = constraint_samplers::ConstraintSamplerManager::selectDefaultSampler(ps_, "left_arm", con);
  EXPECT_TRUE(static_cast<bool>(s));
  jcs = dynamic_cast<constraint_samplers::JointConstraintSampler*>(s.get());
  EXPECT_FALSE(jcs);
  constraint_samplers::IKConstraintSampler* iks = dynamic_cast<constraint_samplers::IKConstraintSampler*>(s.get());
  EXPECT_FALSE(iks);

  // we should get a union constraint sampler
  constraint_samplers::UnionConstraintSampler* ucs =
      dynamic_cast<constraint_samplers::UnionConstraintSampler*>(s.get());
  EXPECT_TRUE(ucs);

  con.orientation_constraints.resize(1);

  // again, screwing this up intentionally
  con.orientation_constraints[0].link_name = "r_wrist_roll_link";
  con.orientation_constraints[0].header.frame_id = robot_model_->getModelFrame();
  con.orientation_constraints[0].orientation.x = 0.0;
  con.orientation_constraints[0].orientation.y = 0.0;
  con.orientation_constraints[0].orientation.z = 0.0;
  con.orientation_constraints[0].orientation.w = 1.0;
  con.orientation_constraints[0].absolute_x_axis_tolerance = 0.2;
  con.orientation_constraints[0].absolute_y_axis_tolerance = 0.1;
  con.orientation_constraints[0].absolute_z_axis_tolerance = 0.4;
  con.orientation_constraints[0].weight = 1.0;

  // we still get an IK sampler with just the position constraint
  s = constraint_samplers::ConstraintSamplerManager::selectDefaultSampler(ps_, "left_arm", con);
  EXPECT_TRUE(static_cast<bool>(s));
  ucs = dynamic_cast<constraint_samplers::UnionConstraintSampler*>(s.get());
  ASSERT_TRUE(ucs);
  jcs = dynamic_cast<constraint_samplers::JointConstraintSampler*>(ucs->getSamplers()[0].get());
  iks = dynamic_cast<constraint_samplers::IKConstraintSampler*>(ucs->getSamplers()[1].get());

  ASSERT_TRUE(iks);
  ASSERT_TRUE(jcs);
  EXPECT_TRUE(static_cast<bool>(iks->getPositionConstraint()));
  EXPECT_FALSE(iks->getOrientationConstraint());

  con.orientation_constraints[0].link_name = "l_wrist_roll_link";

  // now they both are good
  s = constraint_samplers::ConstraintSamplerManager::selectDefaultSampler(ps_, "left_arm", con);
  EXPECT_TRUE(static_cast<bool>(s));
  ucs = dynamic_cast<constraint_samplers::UnionConstraintSampler*>(s.get());
  iks = dynamic_cast<constraint_samplers::IKConstraintSampler*>(ucs->getSamplers()[1].get());
  ASSERT_TRUE(iks);
  EXPECT_TRUE(static_cast<bool>(iks->getPositionConstraint()));
  EXPECT_TRUE(static_cast<bool>(iks->getOrientationConstraint()));

  // now just the orientation constraint is good
  con.position_constraints[0].link_name = "r_wrist_roll_link";
  s = constraint_samplers::ConstraintSamplerManager::selectDefaultSampler(ps_, "left_arm", con);
  ASSERT_TRUE(static_cast<bool>(s));
  ucs = dynamic_cast<constraint_samplers::UnionConstraintSampler*>(s.get());
  iks = dynamic_cast<constraint_samplers::IKConstraintSampler*>(ucs->getSamplers()[1].get());
  ASSERT_TRUE(iks);
  EXPECT_FALSE(iks->getPositionConstraint());
  EXPECT_TRUE(static_cast<bool>(iks->getOrientationConstraint()));

  // now if we constraint all the joints, we get a joint constraint sampler
  con.joint_constraints.resize(8);
  con.joint_constraints[7].joint_name = "l_wrist_roll_joint";
  con.joint_constraints[7].position = 0.54;
  con.joint_constraints[7].tolerance_above = 0.01;
  con.joint_constraints[7].tolerance_below = 0.01;
  con.joint_constraints[7].weight = 1.0;

  s = constraint_samplers::ConstraintSamplerManager::selectDefaultSampler(ps_, "left_arm", con);
  EXPECT_TRUE(static_cast<bool>(s));
  jcs = dynamic_cast<constraint_samplers::JointConstraintSampler*>(s.get());
  ASSERT_TRUE(jcs);
}

TEST_F(LoadPlanningModelsPr2, MixedJointAndIkSamplerManager)
{
  moveit::core::RobotState ks(robot_model_);
  ks.setToDefaultValues();
  ks.update();
  moveit::core::RobotState ks_const(robot_model_);
  ks_const.setToDefaultValues();
  ks_const.update();

  moveit_msgs::msg::Constraints con;
  con.joint_constraints.resize(1);

  con.joint_constraints[0].joint_name = "torso_lift_joint";
  con.joint_constraints[0].position = ks.getVariablePosition("torso_lift_joint");
  con.joint_constraints[0].tolerance_above = 0.01;
  con.joint_constraints[0].tolerance_below = 0.01;
  con.joint_constraints[0].weight = 1.0;

  kinematic_constraints::JointConstraint jc(robot_model_);
  EXPECT_TRUE(jc.configure(con.joint_constraints[0]));

  con.position_constraints.resize(1);

  con.position_constraints[0].link_name = "l_wrist_roll_link";
  con.position_constraints[0].target_point_offset.x = 0;
  con.position_constraints[0].target_point_offset.y = 0;
  con.position_constraints[0].target_point_offset.z = 0;
  con.position_constraints[0].constraint_region.primitives.resize(1);
  con.position_constraints[0].constraint_region.primitives[0].type = shape_msgs::msg::SolidPrimitive::SPHERE;
  con.position_constraints[0].constraint_region.primitives[0].dimensions.resize(1);
  con.position_constraints[0].constraint_region.primitives[0].dimensions[0] = 0.001;

  con.position_constraints[0].constraint_region.primitive_poses.resize(1);
  con.position_constraints[0].constraint_region.primitive_poses[0].position.x = 0.55;
  con.position_constraints[0].constraint_region.primitive_poses[0].position.y = 0.2;
  con.position_constraints[0].constraint_region.primitive_poses[0].position.z = 1.25;
  con.position_constraints[0].constraint_region.primitive_poses[0].orientation.x = 0.0;
  con.position_constraints[0].constraint_region.primitive_poses[0].orientation.y = 0.0;
  con.position_constraints[0].constraint_region.primitive_poses[0].orientation.z = 0.0;
  con.position_constraints[0].constraint_region.primitive_poses[0].orientation.w = 1.0;
  con.position_constraints[0].weight = 1.0;

  con.position_constraints[0].header.frame_id = robot_model_->getModelFrame();

  con.orientation_constraints.resize(1);
  con.orientation_constraints[0].link_name = "l_wrist_roll_link";
  con.orientation_constraints[0].header.frame_id = robot_model_->getModelFrame();
  con.orientation_constraints[0].orientation.x = 0.0;
  con.orientation_constraints[0].orientation.y = 0.0;
  con.orientation_constraints[0].orientation.z = 0.0;
  con.orientation_constraints[0].orientation.w = 1.0;
  con.orientation_constraints[0].absolute_x_axis_tolerance = 0.2;
  con.orientation_constraints[0].absolute_y_axis_tolerance = 0.1;
  con.orientation_constraints[0].absolute_z_axis_tolerance = 0.4;
  con.orientation_constraints[0].weight = 1.0;

  constraint_samplers::ConstraintSamplerPtr s =
      constraint_samplers::ConstraintSamplerManager::selectDefaultSampler(ps_, "arms_and_torso", con);

  constraint_samplers::UnionConstraintSampler* ucs =
      dynamic_cast<constraint_samplers::UnionConstraintSampler*>(s.get());
  ASSERT_TRUE(ucs);

  constraint_samplers::IKConstraintSampler* ikcs_test =
      dynamic_cast<constraint_samplers::IKConstraintSampler*>(ucs->getSamplers()[1].get());
  ASSERT_TRUE(ikcs_test);

  for (int t = 0; t < 1; ++t)
  {
    EXPECT_TRUE(s->sample(ks, ks_const, 100));
    EXPECT_TRUE(jc.decide(ks).satisfied);
    EXPECT_TRUE(ikcs_test->getPositionConstraint()->decide(ks).satisfied);
    EXPECT_TRUE(ikcs_test->getOrientationConstraint()->decide(ks).satisfied);
  }
}

TEST_F(LoadPlanningModelsPr2, SubgroupJointConstraintsSamplerManager)
{
  moveit::core::RobotState ks(robot_model_);
  ks.setToDefaultValues();
  ks.update();
  moveit::core::RobotState ks_const(robot_model_);
  ks_const.setToDefaultValues();
  ks_const.update();

  kinematic_constraints::JointConstraint jc1(robot_model_);
  moveit_msgs::msg::JointConstraint jcm1;
  jcm1.joint_name = "head_pan_joint";
  jcm1.position = 0.42;
  jcm1.tolerance_above = 0.01;
  jcm1.tolerance_below = 0.05;
  jcm1.weight = 1.0;
  EXPECT_TRUE(jc1.configure(jcm1));

  kinematic_constraints::JointConstraint jc2(robot_model_);
  moveit_msgs::msg::JointConstraint jcm2;
  jcm2.joint_name = "l_shoulder_pan_joint";
  jcm2.position = 0.9;
  jcm2.tolerance_above = 0.1;
  jcm2.tolerance_below = 0.05;
  jcm2.weight = 1.0;
  EXPECT_TRUE(jc2.configure(jcm2));

  kinematic_constraints::JointConstraint jc3(robot_model_);
  moveit_msgs::msg::JointConstraint jcm3;
  jcm3.joint_name = "r_wrist_roll_joint";
  jcm3.position = 0.7;
  jcm3.tolerance_above = 0.14;
  jcm3.tolerance_below = 0.005;
  jcm3.weight = 1.0;
  EXPECT_TRUE(jc3.configure(jcm3));

  kinematic_constraints::JointConstraint jc4(robot_model_);
  moveit_msgs::msg::JointConstraint jcm4;
  jcm4.joint_name = "torso_lift_joint";
  jcm4.position = 0.2;
  jcm4.tolerance_above = 0.09;
  jcm4.tolerance_below = 0.01;
  jcm4.weight = 1.0;
  EXPECT_TRUE(jc4.configure(jcm4));

  std::vector<kinematic_constraints::JointConstraint> js;
  js.push_back(jc1);
  js.push_back(jc2);
  js.push_back(jc3);
  js.push_back(jc4);

  constraint_samplers::JointConstraintSampler jcs(ps_, "arms");
  jcs.configure(js);
  EXPECT_EQ(jcs.getConstrainedJointCount(), 2u);
  EXPECT_EQ(jcs.getUnconstrainedJointCount(), 12u);

  for (int t = 0; t < 100; ++t)
  {
    EXPECT_TRUE(jcs.sample(ks, ks_const, 1));
    EXPECT_TRUE(jc2.decide(ks).satisfied);
    EXPECT_TRUE(jc3.decide(ks).satisfied);
  }

  // test the automatic construction of constraint sampler
  moveit_msgs::msg::Constraints c;

  // no constraints should give no sampler
  constraint_samplers::ConstraintSamplerPtr s0 =
      constraint_samplers::ConstraintSamplerManager::selectDefaultSampler(ps_, "arms", c);
  EXPECT_TRUE(s0 == nullptr);

  // add the constraints
  c.joint_constraints.push_back(jcm1);
  c.joint_constraints.push_back(jcm2);
  c.joint_constraints.push_back(jcm3);
  c.joint_constraints.push_back(jcm4);

  constraint_samplers::ConstraintSamplerPtr s =
      constraint_samplers::ConstraintSamplerManager::selectDefaultSampler(ps_, "arms", c);
  EXPECT_TRUE(s != nullptr);

  // test the generated sampler
  for (int t = 0; t < 1000; ++t)
  {
    EXPECT_TRUE(s->sample(ks, ks_const, 1));
    EXPECT_TRUE(jc2.decide(ks).satisfied);
    EXPECT_TRUE(jc3.decide(ks).satisfied);
  }
}

TEST_F(LoadPlanningModelsPr2, SubgroupPoseConstraintsSampler)
{
  moveit_msgs::msg::Constraints c;

  moveit_msgs::msg::PositionConstraint pcm;
  pcm.link_name = "l_wrist_roll_link";
  pcm.target_point_offset.x = 0;
  pcm.target_point_offset.y = 0;
  pcm.target_point_offset.z = 0;

  pcm.constraint_region.primitives.resize(1);
  pcm.constraint_region.primitives[0].type = shape_msgs::msg::SolidPrimitive::SPHERE;
  pcm.constraint_region.primitives[0].dimensions.resize(1);
  pcm.constraint_region.primitives[0].dimensions[0] = 0.001;

  pcm.header.frame_id = robot_model_->getModelFrame();

  pcm.constraint_region.primitive_poses.resize(1);
  pcm.constraint_region.primitive_poses[0].position.x = 0.55;
  pcm.constraint_region.primitive_poses[0].position.y = 0.2;
  pcm.constraint_region.primitive_poses[0].position.z = 1.25;
  pcm.constraint_region.primitive_poses[0].orientation.x = 0.0;
  pcm.constraint_region.primitive_poses[0].orientation.y = 0.0;
  pcm.constraint_region.primitive_poses[0].orientation.z = 0.0;
  pcm.constraint_region.primitive_poses[0].orientation.w = 1.0;
  pcm.weight = 1.0;
  c.position_constraints.push_back(pcm);

  moveit_msgs::msg::OrientationConstraint ocm;
  ocm.link_name = "l_wrist_roll_link";
  ocm.header.frame_id = robot_model_->getModelFrame();
  ocm.orientation.x = 0.0;
  ocm.orientation.y = 0.0;
  ocm.orientation.z = 0.0;
  ocm.orientation.w = 1.0;
  ocm.absolute_x_axis_tolerance = 0.2;
  ocm.absolute_y_axis_tolerance = 0.1;
  ocm.absolute_z_axis_tolerance = 0.4;
  ocm.weight = 1.0;
  c.orientation_constraints.push_back(ocm);

  ocm.link_name = "r_wrist_roll_link";
  ocm.header.frame_id = robot_model_->getModelFrame();
  ocm.orientation.x = 0.0;
  ocm.orientation.y = 0.0;
  ocm.orientation.z = 0.0;
  ocm.orientation.w = 1.0;
  ocm.absolute_x_axis_tolerance = 0.01;
  ocm.absolute_y_axis_tolerance = 0.01;
  ocm.absolute_z_axis_tolerance = 0.01;
  ocm.weight = 1.0;
  c.orientation_constraints.push_back(ocm);

  moveit::core::Transforms& tf = ps_->getTransformsNonConst();
  constraint_samplers::ConstraintSamplerPtr s =
      constraint_samplers::ConstraintSamplerManager::selectDefaultSampler(ps_, "arms", c);
  EXPECT_TRUE(static_cast<bool>(s));
  constraint_samplers::UnionConstraintSampler* ucs =
      dynamic_cast<constraint_samplers::UnionConstraintSampler*>(s.get());
  EXPECT_TRUE(ucs);

  kinematic_constraints::KinematicConstraintSet kset(robot_model_);
  kset.add(c, tf);

  moveit::core::RobotState ks(robot_model_);
  ks.setToDefaultValues();
  ks.update();
  moveit::core::RobotState ks_const(robot_model_);
  ks_const.setToDefaultValues();
  ks_const.update();

  static const int NT = 100;
  int succ = 0;
  for (int t = 0; t < NT; ++t)
  {
    EXPECT_TRUE(s->sample(ks, ks_const, 1000));
    EXPECT_TRUE(kset.decide(ks).satisfied);
    if (s->sample(ks, ks_const, 1))
      succ++;
  }
  RCLCPP_INFO(rclcpp::get_logger("pr2_arm_kinematics_plugin"),
              "Success rate for IK Constraint Sampler with position & orientation constraints for both arms: %lf",
              (double)succ / (double)NT);
}

int main(int argc, char** argv)
{
  rclcpp::init(argc, argv);
  testing::InitGoogleTest(&argc, argv);
  return RUN_ALL_TESTS();
}<|MERGE_RESOLUTION|>--- conflicted
+++ resolved
@@ -75,23 +75,13 @@
     node_ = rclcpp::Node::make_shared("test_constraint_samplers");
     robot_model_ = moveit::core::loadTestingRobotModel("pr2");
 
-<<<<<<< HEAD
-    pr2_kinematics_plugin_right_arm_.reset(new pr2_arm_kinematics::PR2ArmKinematicsPlugin);
+    pr2_kinematics_plugin_right_arm_ = std::make_shared<pr2_arm_kinematics::PR2ArmKinematicsPlugin>();
     pr2_kinematics_plugin_right_arm_->initialize(node_, *robot_model_, "right_arm", "torso_lift_link",
                                                  { "r_wrist_roll_link" }, .01);
 
-    pr2_kinematics_plugin_left_arm_.reset(new pr2_arm_kinematics::PR2ArmKinematicsPlugin);
+    pr2_kinematics_plugin_left_arm_ = std::make_shared<pr2_arm_kinematics::PR2ArmKinematicsPlugin>();
     pr2_kinematics_plugin_left_arm_->initialize(node_, *robot_model_, "left_arm", "torso_lift_link",
                                                 { "l_wrist_roll_link" }, .01);
-=======
-    pr2_kinematics_plugin_right_arm_ = std::make_shared<pr2_arm_kinematics::PR2ArmKinematicsPlugin>();
-    pr2_kinematics_plugin_right_arm_->initialize(*robot_model_, "right_arm", "torso_lift_link", { "r_wrist_roll_link" },
-                                                 .01);
-
-    pr2_kinematics_plugin_left_arm_ = std::make_shared<pr2_arm_kinematics::PR2ArmKinematicsPlugin>();
-    pr2_kinematics_plugin_left_arm_->initialize(*robot_model_, "left_arm", "torso_lift_link", { "l_wrist_roll_link" },
-                                                .01);
->>>>>>> 779b7c8b
 
     func_right_arm_ = boost::bind(&LoadPlanningModelsPr2::getKinematicsSolverRightArm, this, _1);
     func_left_arm_ = boost::bind(&LoadPlanningModelsPr2::getKinematicsSolverLeftArm, this, _1);
