--- conflicted
+++ resolved
@@ -27,15 +27,10 @@
 )
 
 install(TARGETS ${MOVEIT_LIB_NAME}
-<<<<<<< HEAD
         LIBRARY DESTINATION lib
         ARCHIVE DESTINATION lib
+	RUNTIME DESTINATION bin
 )
-=======
-        LIBRARY DESTINATION ${CATKIN_PACKAGE_LIB_DESTINATION}
-        ARCHIVE DESTINATION ${CATKIN_PACKAGE_LIB_DESTINATION}
-        RUNTIME DESTINATION ${CATKIN_GLOBAL_BIN_DESTINATION})
->>>>>>> 1a308e47
 
 install(DIRECTORY include/ DESTINATION include)
 
@@ -46,15 +41,12 @@
   find_package(moveit_resources REQUIRED)
 
   include_directories(${orocos_kdl_INCLUDE_DIRS} ${angles_INCLUDE_DIRS} ${tf2_kdl_INCLUDE_DIRS} ${moveit_resources_INCLUDE_DIRS})
-<<<<<<< HEAD
 
   if(WIN32)
     # set(append_library_dirs "$<TARGET_FILE_DIR:${PROJECT_NAME}>;$<TARGET_FILE_DIR:${PROJECT_NAME}_TestPlugins1>")
   else()
     set(append_library_dirs "${CMAKE_CURRENT_BINARY_DIR};${CMAKE_CURRENT_BINARY_DIR}/../utils;${CMAKE_CURRENT_BINARY_DIR}/../robot_state;${CMAKE_CURRENT_BINARY_DIR}/../planning_scene;${CMAKE_CURRENT_BINARY_DIR}/../robot_model;${CMAKE_CURRENT_BINARY_DIR}/../kinematics_constraint")
   endif()
-=======
->>>>>>> 1a308e47
 
   ament_add_gtest(test_constraint_samplers
     test/test_constraint_samplers.cpp
@@ -62,13 +54,10 @@
     test/pr2_arm_ik.cpp
   )
 
-<<<<<<< HEAD
   target_include_directories(test_constraint_samplers PUBLIC
     ${geometry_msgs_INCLUDE_DIRS}
   )
 
-=======
->>>>>>> 1a308e47
   target_link_libraries(test_constraint_samplers
     moveit_constraint_samplers
     moveit_kinematic_constraints
