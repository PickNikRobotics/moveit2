/*********************************************************************
 * Software License Agreement (BSD License)
 *
 *  Copyright (c) 2011, Willow Garage, Inc.
 *  All rights reserved.
 *
 *  Redistribution and use in source and binary forms, with or without
 *  modification, are permitted provided that the following conditions
 *  are met:
 *
 *   * Redistributions of source code must retain the above copyright
 *     notice, this list of conditions and the following disclaimer.
 *   * Redistributions in binary form must reproduce the above
 *     copyright notice, this list of conditions and the following
 *     disclaimer in the documentation and/or other materials provided
 *     with the distribution.
 *   * Neither the name of Willow Garage nor the names of its
 *     contributors may be used to endorse or promote products derived
 *     from this software without specific prior written permission.
 *
 *  THIS SOFTWARE IS PROVIDED BY THE COPYRIGHT HOLDERS AND CONTRIBUTORS
 *  "AS IS" AND ANY EXPRESS OR IMPLIED WARRANTIES, INCLUDING, BUT NOT
 *  LIMITED TO, THE IMPLIED WARRANTIES OF MERCHANTABILITY AND FITNESS
 *  FOR A PARTICULAR PURPOSE ARE DISCLAIMED. IN NO EVENT SHALL THE
 *  COPYRIGHT OWNER OR CONTRIBUTORS BE LIABLE FOR ANY DIRECT, INDIRECT,
 *  INCIDENTAL, SPECIAL, EXEMPLARY, OR CONSEQUENTIAL DAMAGES (INCLUDING,
 *  BUT NOT LIMITED TO, PROCUREMENT OF SUBSTITUTE GOODS OR SERVICES;
 *  LOSS OF USE, DATA, OR PROFITS; OR BUSINESS INTERRUPTION) HOWEVER
 *  CAUSED AND ON ANY THEORY OF LIABILITY, WHETHER IN CONTRACT, STRICT
 *  LIABILITY, OR TORT (INCLUDING NEGLIGENCE OR OTHERWISE) ARISING IN
 *  ANY WAY OUT OF THE USE OF THIS SOFTWARE, EVEN IF ADVISED OF THE
 *  POSSIBILITY OF SUCH DAMAGE.
 *********************************************************************/

/* Author: Ioan Sucan */

#include <gtest/gtest.h>
#include <moveit/collision_detection_fcl/collision_detector_allocator_fcl.h>
#include <moveit/planning_scene/planning_scene.h>
#include <moveit/utils/message_checks.h>
#include <moveit/utils/robot_model_test_utils.h>
#include <urdf_parser/urdf_parser.h>
#include <fstream>
#include <sstream>
#include <string>
#include <boost/filesystem/path.hpp>

TEST(PlanningScene, LoadRestore)
{
  urdf::ModelInterfaceSharedPtr urdf_model = moveit::core::loadModelInterface("pr2");
  srdf::ModelSharedPtr srdf_model(new srdf::Model());
  planning_scene::PlanningScene ps(urdf_model, srdf_model);
  moveit_msgs::msg::PlanningScene ps_msg;
  ps.getPlanningSceneMsg(ps_msg);
  EXPECT_EQ(ps.getName(), ps_msg.name);
  EXPECT_EQ(ps.getRobotModel()->getName(), ps_msg.robot_model_name);
  ps.setPlanningSceneMsg(ps_msg);
  EXPECT_EQ(ps.getName(), ps_msg.name);
  EXPECT_EQ(ps.getRobotModel()->getName(), ps_msg.robot_model_name);
}

TEST(PlanningScene, LoadRestoreDiff)
{
  urdf::ModelInterfaceSharedPtr urdf_model = moveit::core::loadModelInterface("pr2");
  srdf::ModelSharedPtr srdf_model(new srdf::Model());
  auto ps = std::make_shared<planning_scene::PlanningScene>(urdf_model, srdf_model);

  collision_detection::World& world = *ps->getWorldNonConst();

  /* add one object to ps's world */
  Eigen::Isometry3d id = Eigen::Isometry3d::Identity();
  world.addToObject("sphere", shapes::ShapeConstPtr(new shapes::Sphere(0.4)), id);

  /* ps can be written to and set from message */
  moveit_msgs::msg::PlanningScene ps_msg;
  ps_msg.robot_state.is_diff = true;
  EXPECT_TRUE(moveit::core::isEmpty(ps_msg));
  ps->getPlanningSceneMsg(ps_msg);
  ps->setPlanningSceneMsg(ps_msg);
  EXPECT_EQ(ps_msg.world.collision_objects.size(), 1u);
  EXPECT_EQ(ps_msg.world.collision_objects[0].id, "sphere");
  EXPECT_TRUE(world.hasObject("sphere"));

  /* test diff scene on top of ps */
  planning_scene::PlanningScenePtr next = ps->diff();
  /* world is inherited from ps */
  EXPECT_TRUE(next->getWorld()->hasObject("sphere"));

  /* object in overlay is only added in overlay */
  next->getWorldNonConst()->addToObject("sphere_in_next_only", shapes::ShapeConstPtr(new shapes::Sphere(0.5)), id);
  EXPECT_EQ(next->getWorld()->size(), 2u);
  EXPECT_EQ(ps->getWorld()->size(), 1u);

  /* the worlds used for collision detection contain one and two objects, respectively */
  EXPECT_EQ(ps->getCollisionEnv()->getWorld()->size(), 1u);
  EXPECT_EQ(ps->getCollisionEnvUnpadded()->getWorld()->size(), 1u);

  EXPECT_EQ(next->getCollisionEnv()->getWorld()->size(), 2u);
  EXPECT_EQ(next->getCollisionEnvUnpadded()->getWorld()->size(), 2u);

  /* maintained diff contains only overlay object */
  next->getPlanningSceneDiffMsg(ps_msg);
  EXPECT_EQ(ps_msg.world.collision_objects.size(), 1u);

  /* copy ps to next and apply diff */
  next->decoupleParent();
  moveit_msgs::msg::PlanningScene ps_msg2;

  /* diff is empty now */
  next->getPlanningSceneDiffMsg(ps_msg2);
  EXPECT_EQ(ps_msg2.world.collision_objects.size(), 0u);

  /* next's world contains both objects */
  next->getPlanningSceneMsg(ps_msg);
  EXPECT_EQ(ps_msg.world.collision_objects.size(), 2u);
  ps->setPlanningSceneMsg(ps_msg);
  EXPECT_EQ(ps->getWorld()->size(), 2u);
  EXPECT_EQ(ps->getCollisionEnv()->getWorld()->size(), 2u);
  EXPECT_EQ(ps->getCollisionEnvUnpadded()->getWorld()->size(), 2u);
}

TEST(PlanningScene, MakeAttachedDiff)
{
  urdf::ModelInterfaceSharedPtr urdf_model = moveit::core::loadModelInterface("pr2");
  srdf::ModelSharedPtr srdf_model(new srdf::Model());
  auto ps = std::make_shared<planning_scene::PlanningScene>(urdf_model, srdf_model);

  /* add a single object to ps's world */
  collision_detection::World& world = *ps->getWorldNonConst();
  Eigen::Isometry3d id = Eigen::Isometry3d::Identity();
  world.addToObject("sphere", shapes::ShapeConstPtr(new shapes::Sphere(0.4)), id);

  /* attach object in diff */
  planning_scene::PlanningScenePtr attached_object_diff_scene = ps->diff();

  moveit_msgs::msg::AttachedCollisionObject att_obj;
  att_obj.link_name = "r_wrist_roll_link";
  att_obj.object.operation = moveit_msgs::msg::CollisionObject::ADD;
  att_obj.object.id = "sphere";
  attached_object_diff_scene->processAttachedCollisionObjectMsg(att_obj);

  /* object is not in world anymore */
  EXPECT_EQ(attached_object_diff_scene->getWorld()->size(), 0u);
  /* it became part of the robot state though */
  EXPECT_TRUE(attached_object_diff_scene->getCurrentState().hasAttachedBody("sphere"));

  collision_detection::CollisionRequest req;
  collision_detection::CollisionResult res;
  attached_object_diff_scene->checkCollision(req, res);
  ps->checkCollision(req, res);
}

TEST(PlanningScene, isStateValid)
{
  moveit::core::RobotModelPtr robot_model = moveit::core::loadTestingRobotModel("pr2");
  auto ps = std::make_shared<planning_scene::PlanningScene>(robot_model->getURDF(), robot_model->getSRDF());
  moveit::core::RobotState current_state = ps->getCurrentState();
  if (ps->isStateColliding(current_state, "left_arm"))
  {
    EXPECT_FALSE(ps->isStateValid(current_state, "left_arm"));
  }
}

TEST(PlanningScene, loadGoodSceneGeometry)
{
  moveit::core::RobotModelPtr robot_model = moveit::core::loadTestingRobotModel("pr2");
  auto ps = std::make_shared<planning_scene::PlanningScene>(robot_model->getURDF(), robot_model->getSRDF());

  std::istringstream good_scene_geometry;
  good_scene_geometry.str("foobar_scene\n"
                          "* foo\n"
                          "0 0 0\n"
                          "0 0 0 1\n"
                          "1\n"
                          "box\n"
                          "2.58 1.36 0.31\n"
                          "1.49257 1.00222 0.170051\n"
                          "0 0 4.16377e-05 1\n"
                          "0 0 1 0.3\n"
                          "0\n"
                          "* bar\n"
                          "0 0 0\n"
                          "0 0 0 1\n"
                          "1\n"
                          "cylinder\n"
                          "0.02 0.0001\n"
                          "0.453709 0.499136 0.355051\n"
                          "0 0 4.16377e-05 1\n"
                          "1 0 0 1\n"
                          "0\n"
                          ".\n");
  EXPECT_TRUE(ps->loadGeometryFromStream(good_scene_geometry));
  EXPECT_EQ(ps->getName(), "foobar_scene");
  EXPECT_TRUE(ps->getWorld()->hasObject("foo"));
  EXPECT_TRUE(ps->getWorld()->hasObject("bar"));
  EXPECT_FALSE(ps->getWorld()->hasObject("baz"));  // Sanity check.
}

TEST(PlanningScene, loadBadSceneGeometry)
{
  moveit::core::RobotModelPtr robot_model = moveit::core::loadTestingRobotModel("pr2");
  auto ps = std::make_shared<planning_scene::PlanningScene>(robot_model->getURDF(), robot_model->getSRDF());
  std::istringstream empty_scene_geometry;

  // This should fail since there is no planning scene name and no end of geometry marker.
  EXPECT_FALSE(ps->loadGeometryFromStream(empty_scene_geometry));

  std::istringstream malformed_scene_geometry;
  malformed_scene_geometry.str("malformed_scene_geometry\n"
                               "* foo\n"
                               "1\n"
                               "box\n"
                               "2.58 1.36\n" /* Only two tokens; should be 3 */
                               "1.49257 1.00222 0.170051\n"
                               "0 0 4.16377e-05 1\n"
                               "0 0 1 0.3\n"
                               ".\n");
  EXPECT_FALSE(ps->loadGeometryFromStream(malformed_scene_geometry));
}

<<<<<<< HEAD
// Test the setting of a new collision detector type. For now, only FCL is available in MoveIt2.
// TODO(andyz): switch to a different type when one becomes available.
TEST(PlanningScene, switchCollisionDetectorType)
{
  moveit::core::RobotModelPtr robot_model = moveit::core::loadTestingRobotModel("pr2");
  auto ps = std::make_shared<planning_scene::PlanningScene>(robot_model->getURDF(), robot_model->getSRDF());
  moveit::core::RobotState current_state = ps->getCurrentState();
  if (ps->isStateColliding(current_state, "left_arm"))
  {
    EXPECT_FALSE(ps->isStateValid(current_state, "left_arm"));
  }

  ps->allocateCollisionDetector(collision_detection::CollisionDetectorAllocatorFCL::create());
  if (ps->isStateColliding(current_state, "left_arm"))
  {
    EXPECT_FALSE(ps->isStateValid(current_state, "left_arm"));
  }
=======
TEST(PlanningScene, rememberMetadataWhenAttached)
{
  moveit::core::RobotModelPtr robot_model(moveit::core::RobotModelBuilder("empty_robot", "base_link").build());
  planning_scene::PlanningScene scene(robot_model);

  // prepare planning scene message to add a colored object
  moveit_msgs::PlanningScene scene_msg;
  scene_msg.robot_model_name = robot_model->getName();
  scene_msg.is_diff = true;
  scene_msg.robot_state.is_diff = true;

  moveit_msgs::CollisionObject co;
  co.header.frame_id = "base_link";
  co.id = "blue_sphere";
  co.operation = moveit_msgs::CollisionObject::ADD;
  co.pose.orientation.w = 1.0;
  {
    // set valid primitive
    shape_msgs::SolidPrimitive primitive;
    primitive.type = shape_msgs::SolidPrimitive::SPHERE;
    primitive.dimensions.push_back(/* SPHERE_RADIUS */ 1.0);
    co.primitives.push_back(primitive);
    geometry_msgs::Pose pose;
    pose.orientation.w = 1.0;
    co.primitive_poses.push_back(pose);
  }
  // meta-data 1: object type
  co.type.key = "blue_sphere_type";
  co.type.db = "{'type':'CustomDB'}";
  scene_msg.world.collision_objects.push_back(co);

  // meta-data 2: object color
  moveit_msgs::ObjectColor color;
  color.id = co.id;
  color.color.b = 1.0;
  color.color.a = 1.0;
  scene_msg.object_colors.push_back(color);

  EXPECT_FALSE(scene.hasObjectColor(co.id)) << "scene knows color before adding it(?)";
  EXPECT_FALSE(scene.hasObjectType(co.id)) << "scene knows type before adding it(?)";

  // add object to scene
  scene.usePlanningSceneMsg(scene_msg);

  EXPECT_TRUE(scene.hasObjectColor(co.id)) << "scene failed to add object color";
  EXPECT_EQ(scene.getObjectColor(co.id), color.color) << "scene added wrong object color";
  EXPECT_TRUE(scene.hasObjectType(co.id)) << "scene failed to add object type";
  EXPECT_EQ(scene.getObjectType(co.id), co.type) << "scene added wrong object type";

  // attach object
  moveit_msgs::AttachedCollisionObject aco;
  aco.object.operation = moveit_msgs::CollisionObject::ADD;
  aco.object.id = co.id;
  aco.link_name = robot_model->getModelFrame();
  scene.processAttachedCollisionObjectMsg(aco);

  EXPECT_EQ(scene.getObjectColor(co.id), color.color) << "scene forgot object color after it got attached";
  EXPECT_EQ(scene.getObjectType(co.id), co.type) << "scene forgot object type after it got attached";

  // trying to remove object from the scene while it is attached is expected to fail
  co.operation = moveit_msgs::CollisionObject::REMOVE;
  EXPECT_FALSE(scene.processCollisionObjectMsg(co))
      << "scene removed attached object from collision world (although it's not there)";

  // detach again right away
  aco.object.operation = moveit_msgs::CollisionObject::REMOVE;
  scene.processAttachedCollisionObjectMsg(aco);

  EXPECT_EQ(scene.getObjectColor(co.id), color.color) << "scene forgot specified color after attach/detach";
  EXPECT_EQ(scene.getObjectType(co.id), co.type) << "scene forgot specified type after attach/detach";
>>>>>>> 9503bfb8
}

int main(int argc, char** argv)
{
  testing::InitGoogleTest(&argc, argv);
  return RUN_ALL_TESTS();
}<|MERGE_RESOLUTION|>--- conflicted
+++ resolved
@@ -218,7 +218,6 @@
   EXPECT_FALSE(ps->loadGeometryFromStream(malformed_scene_geometry));
 }
 
-<<<<<<< HEAD
 // Test the setting of a new collision detector type. For now, only FCL is available in MoveIt2.
 // TODO(andyz): switch to a different type when one becomes available.
 TEST(PlanningScene, switchCollisionDetectorType)
@@ -236,30 +235,31 @@
   {
     EXPECT_FALSE(ps->isStateValid(current_state, "left_arm"));
   }
-=======
+}
+
 TEST(PlanningScene, rememberMetadataWhenAttached)
 {
   moveit::core::RobotModelPtr robot_model(moveit::core::RobotModelBuilder("empty_robot", "base_link").build());
   planning_scene::PlanningScene scene(robot_model);
 
   // prepare planning scene message to add a colored object
-  moveit_msgs::PlanningScene scene_msg;
+  moveit_msgs::msg::PlanningScene scene_msg;
   scene_msg.robot_model_name = robot_model->getName();
   scene_msg.is_diff = true;
   scene_msg.robot_state.is_diff = true;
 
-  moveit_msgs::CollisionObject co;
+  moveit_msgs::msg::CollisionObject co;
   co.header.frame_id = "base_link";
   co.id = "blue_sphere";
-  co.operation = moveit_msgs::CollisionObject::ADD;
+  co.operation = moveit_msgs::msg::CollisionObject::ADD;
   co.pose.orientation.w = 1.0;
   {
     // set valid primitive
-    shape_msgs::SolidPrimitive primitive;
-    primitive.type = shape_msgs::SolidPrimitive::SPHERE;
+    shape_msgs::msg::SolidPrimitive primitive;
+    primitive.type = shape_msgs::msg::SolidPrimitive::SPHERE;
     primitive.dimensions.push_back(/* SPHERE_RADIUS */ 1.0);
     co.primitives.push_back(primitive);
-    geometry_msgs::Pose pose;
+    geometry_msgs::msg::Pose pose;
     pose.orientation.w = 1.0;
     co.primitive_poses.push_back(pose);
   }
@@ -269,7 +269,7 @@
   scene_msg.world.collision_objects.push_back(co);
 
   // meta-data 2: object color
-  moveit_msgs::ObjectColor color;
+  moveit_msgs::msg::ObjectColor color;
   color.id = co.id;
   color.color.b = 1.0;
   color.color.a = 1.0;
@@ -287,8 +287,8 @@
   EXPECT_EQ(scene.getObjectType(co.id), co.type) << "scene added wrong object type";
 
   // attach object
-  moveit_msgs::AttachedCollisionObject aco;
-  aco.object.operation = moveit_msgs::CollisionObject::ADD;
+  moveit_msgs::msg::AttachedCollisionObject aco;
+  aco.object.operation = moveit_msgs::msg::CollisionObject::ADD;
   aco.object.id = co.id;
   aco.link_name = robot_model->getModelFrame();
   scene.processAttachedCollisionObjectMsg(aco);
@@ -297,17 +297,16 @@
   EXPECT_EQ(scene.getObjectType(co.id), co.type) << "scene forgot object type after it got attached";
 
   // trying to remove object from the scene while it is attached is expected to fail
-  co.operation = moveit_msgs::CollisionObject::REMOVE;
+  co.operation = moveit_msgs::msg::CollisionObject::REMOVE;
   EXPECT_FALSE(scene.processCollisionObjectMsg(co))
       << "scene removed attached object from collision world (although it's not there)";
 
   // detach again right away
-  aco.object.operation = moveit_msgs::CollisionObject::REMOVE;
+  aco.object.operation = moveit_msgs::msg::CollisionObject::REMOVE;
   scene.processAttachedCollisionObjectMsg(aco);
 
   EXPECT_EQ(scene.getObjectColor(co.id), color.color) << "scene forgot specified color after attach/detach";
   EXPECT_EQ(scene.getObjectType(co.id), co.type) << "scene forgot specified type after attach/detach";
->>>>>>> 9503bfb8
 }
 
 int main(int argc, char** argv)
