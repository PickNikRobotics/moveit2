/*********************************************************************
 * Software License Agreement (BSD License)
 *
 *  Copyright (c) 2013, John Schulman
 *  All rights reserved.
 *
 *  Redistribution and use in source and binary forms, with or without
 *  modification, are permitted provided that the following conditions
 *  are met:
 *
 *   * Redistributions of source code must retain the above copyright
 *     notice, this list of conditions and the following disclaimer.
 *   * Redistributions in binary form must reproduce the above copyright
 *     notice, this list of conditions and the following disclaimer in
 *     the documentation and/or other materials provided with the
 *     distribution.
 *
 *  THIS SOFTWARE IS PROVIDED BY THE COPYRIGHT HOLDERS AND CONTRIBUTORS
 *  "AS IS" AND ANY EXPRESS OR IMPLIED WARRANTIES, INCLUDING, BUT NOT
 *  LIMITED TO, THE IMPLIED WARRANTIES OF MERCHANTABILITY AND FITNESS
 *  FOR A PARTICULAR PURPOSE ARE DISCLAIMED. IN NO EVENT SHALL THE
 *  COPYRIGHT HOLDER OR CONTRIBUTORS BE LIABLE FOR ANY DIRECT, INDIRECT,
 *  INCIDENTAL, SPECIAL, EXEMPLARY, OR CONSEQUENTIAL DAMAGES (INCLUDING,
 *  BUT NOT LIMITED TO, PROCUREMENT OF SUBSTITUTE GOODS OR SERVICES;
 *  LOSS OF USE, DATA, OR PROFITS; OR BUSINESS INTERRUPTION) HOWEVER
 *  CAUSED AND ON ANY THEORY OF LIABILITY, WHETHER IN CONTRACT, STRICT
 *  LIABILITY, OR TORT (INCLUDING NEGLIGENCE OR OTHERWISE) ARISING IN
 *  ANY WAY OUT OF THE USE OF THIS SOFTWARE, EVEN IF ADVISED OF THE
 *  POSSIBILITY OF SUCH DAMAGE.
 *
 *  http://opensource.org/licenses/BSD-2-Clause
 *********************************************************************/

#include <boost/algorithm/string.hpp>

#include <ros/ros.h>

#include <moveit/planning_interface/planning_interface.h>
#include <moveit/planning_scene/planning_scene.h>
#include <moveit_msgs/MotionPlanRequest.h>

#include <trajopt/trajectory_costs.hpp>
#include <trajopt_sco/expr_op_overloads.hpp>
#include <trajopt_sco/expr_ops.hpp>
#include <trajopt_utils/eigen_conversions.hpp>
#include <trajopt_utils/eigen_slicing.hpp>
#include <trajopt_utils/logging.hpp>
#include <trajopt_utils/vector_ops.hpp>

#include <trajopt_interface/problem_description.h>
#include <trajopt_interface/kinematic_terms.h>

/**
 * @brief Checks the size of the parameter given and throws if incorrect
 * @param parameter The vector whose size is getting checked
 * @param expected_size The expected size of the vector
 * @param name The name to use when printing an error or warning
 * @param apply_first If true and only one value is given, broadcast value to length of expected_size
 */
void checkParameterSize(trajopt::DblVec& parameter, const unsigned int& expected_size, const std::string& name,
                        const bool& apply_first = true)
{
  if (apply_first == true && parameter.size() == 1)
  {
    parameter = trajopt::DblVec(expected_size, parameter[0]);
    ROS_INFO("1 %s given. Applying to all %i joints", name.c_str(), expected_size);
  }
  else if (parameter.size() != expected_size)
  {
    PRINT_AND_THROW(boost::format("wrong number of %s. expected %i got %i") % name % expected_size % parameter.size());
  }
}

namespace trajopt_interface
{
TrajOptProblem::TrajOptProblem()
{
}

TrajOptProblem::TrajOptProblem(const ProblemInfo& problem_info)
  : OptProb(problem_info.basic_info.convex_solver)
  , planning_scene_(problem_info.planning_scene)
  , planning_group_(problem_info.planning_group_name)
{
  moveit::core::RobotModelConstPtr robot_model = planning_scene_->getRobotModel();
  moveit::core::RobotState current_state = planning_scene_->getCurrentState();
  const moveit::core::JointModelGroup* joint_model_group = current_state.getJointModelGroup(planning_group_);

  moveit::core::JointBoundsVector bounds = joint_model_group->getActiveJointModelsBounds();
  dof_ = joint_model_group->getActiveJointModelNames().size();  // or bounds.size();

  int n_steps = problem_info.basic_info.n_steps;

  ROS_INFO(" ======================================= problem_description: limits");
  Eigen::MatrixX2d limits(dof_, 2);
  for (int k = 0; k < limits.size() / 2; ++k)
  {
    moveit::core::JointModel::Bounds bound = *bounds[k];
    // In MoveIt, joints are considered to have multiple dofs but we only have single dof joints:
    moveit::core::VariableBounds joint_bound = bound.front();

    limits(k, 0) = joint_bound.min_position_;
    limits(k, 1) = joint_bound.max_position_;

    ROS_INFO("joint %i with lower bound: %f, upper bound: %f", k, joint_bound.min_position_, joint_bound.max_position_);
  }

  Eigen::VectorXd lower, upper;
  lower = limits.col(0);
  upper = limits.col(1);

  trajopt::DblVec vlower, vupper;
  std::vector<std::string> names;
  for (int i = 0; i < n_steps; ++i)
  {
    for (int j = 0; j < dof_; ++j)
    {
      names.push_back((boost::format("j_%i_%i") % i % j).str());
    }
    vlower.insert(vlower.end(), lower.data(), lower.data() + lower.size());
    vupper.insert(vupper.end(), upper.data(), upper.data() + upper.size());

    if (problem_info.basic_info.use_time == true)
    {
      vlower.insert(vlower.end(), problem_info.basic_info.dt_lower_lim);
      vupper.insert(vupper.end(), problem_info.basic_info.dt_upper_lim);
      names.push_back((boost::format("dt_%i") % i).str());
    }
  }

  sco::VarVector trajvarvec = createVariables(names, vlower, vupper);
  matrix_traj_vars = trajopt::VarArray(n_steps, dof_ + (problem_info.basic_info.use_time ? 1 : 0), trajvarvec.data());
  // matrix_traj_vars is essentially a matrix of elements like:
  // j_0_0, j_0_1 ...
  // j_1_0, j_1_1 ...
  // its size is n_steps by n_dof
}

TrajOptProblemPtr ConstructProblem(const ProblemInfo& pci)
{
  const BasicInfo& bi = pci.basic_info;
  int n_steps = bi.n_steps;

  bool use_time = false;
  // Check that all costs and constraints support the types that are specified in pci
  for (TermInfoPtr cost : pci.cost_infos)
  {
    if (cost->term_type & TT_CNT)
      ROS_WARN("%s is listed as a type TT_CNT but was added to cost_infos", (cost->name).c_str());
    if (!(cost->getSupportedTypes() & TT_COST))
      PRINT_AND_THROW(boost::format("%s is only a constraint, but you listed it as a cost") % cost->name);
    if (cost->term_type & TT_USE_TIME)
    {
      use_time = true;
      if (!(cost->getSupportedTypes() & TT_USE_TIME))
        PRINT_AND_THROW(boost::format("%s does not support time, but you listed it as a using time") % cost->name);
    }
  }
  for (TermInfoPtr cnt : pci.cnt_infos)
  {
    if (cnt->term_type & TT_COST)
      ROS_WARN("%s is listed as a type TT_COST but was added to cnt_infos", (cnt->name).c_str());
    if (!(cnt->getSupportedTypes() & TT_CNT))
      PRINT_AND_THROW(boost::format("%s is only a cost, but you listed it as a constraint") % cnt->name);
    if (cnt->term_type & TT_USE_TIME)
    {
      use_time = true;
      if (!(cnt->getSupportedTypes() & TT_USE_TIME))
        PRINT_AND_THROW(boost::format("%s does not support time, but you listed it as a using time") % cnt->name);
    }
  }

  // Check that if a cost or constraint uses time, basic_info is set accordingly
  if ((use_time == true) && (pci.basic_info.use_time == false))
    PRINT_AND_THROW("A term is using time and basic_info is not set correctly. Try basic_info.use_time = true");

  // This could be removed in the future once we are sure that all costs are
  if ((use_time == false) && (pci.basic_info.use_time == true))
    PRINT_AND_THROW("No terms use time and basic_info is not set correctly. Try basic_info.use_time = false");

  auto prob = std::make_shared<TrajOptProblem>(pci);

  // Generate initial trajectory and check its size
  moveit::core::RobotModelConstPtr robot_model = pci.planning_scene->getRobotModel();
  moveit::core::RobotState current_state = pci.planning_scene->getCurrentState();

  const moveit::core::JointModelGroup* joint_model_group = current_state.getJointModelGroup(pci.planning_group_name);
  int n_dof = prob->GetNumDOF();

  std::vector<double> current_joint_values;
  current_state.copyJointGroupPositions(joint_model_group, current_joint_values);

  trajopt::TrajArray init_traj;
  generateInitialTrajectory(pci, current_joint_values, init_traj);

  if (pci.basic_info.use_time == true)
  {
    prob->SetHasTime(true);
    if (init_traj.rows() != n_steps || init_traj.cols() != n_dof + 1)
    {
      PRINT_AND_THROW(boost::format("Initial trajectory is not the right size matrix\n"
                                    "Expected %i rows (time steps) x %i columns (%i dof + 1 time column)\n"
                                    "Got %i rows and %i columns") %
                      n_steps % (n_dof + 1) % n_dof % init_traj.rows() % init_traj.cols());
    }
  }
  else
  {
    prob->SetHasTime(false);
    if (init_traj.rows() != n_steps || init_traj.cols() != n_dof)
    {
      PRINT_AND_THROW(boost::format("Initial trajectory is not the right size matrix\n"
                                    "Expected %i rows (time steps) x %i columns\n"
                                    "Got %i rows and %i columns") %
                      n_steps % n_dof % init_traj.rows() % init_traj.cols());
    }
  }
  prob->SetInitTraj(init_traj);

  trajopt::VarArray matrix_traj_vars_temp;
  // If start_fixed, constrain the joint values for the first time step to be their initialized values
  if (bi.start_fixed)
  {
    if (init_traj.rows() < 1)
    {
      PRINT_AND_THROW("Initial trajectory must contain at least the start state.");
    }

    if (init_traj.cols() != (n_dof + (use_time ? 1 : 0)))
    {
      PRINT_AND_THROW("robot dof values don't match initialization. I don't "
                      "know what you want me to use for the dof values");
    }

    for (int j = 0; j < static_cast<int>(n_dof); ++j)
    {
      matrix_traj_vars_temp = prob->GetVars();
      prob->addLinearConstraint(sco::exprSub(sco::AffExpr(matrix_traj_vars_temp(0, j)), init_traj(0, j)), sco::EQ);
    }
  }

  // Apply constraint to each fixed dof to its initial value for all timesteps (freeze that column)
  if (!bi.dofs_fixed.empty())
  {
    for (const int& dof_ind : bi.dofs_fixed)
    {
      for (int i = 1; i < prob->GetNumSteps(); ++i)
      {
        matrix_traj_vars_temp = prob->GetVars();
        prob->addLinearConstraint(sco::exprSub(sco::AffExpr(matrix_traj_vars_temp(i, dof_ind)),
                                               sco::AffExpr(init_traj(0, dof_ind))),
                                  sco::EQ);
      }
    }
  }

  for (const TermInfoPtr& ci : pci.cost_infos)
  {
    ci->addObjectiveTerms(*prob);
  }

  for (const TermInfoPtr& ci : pci.cnt_infos)
  {
    ci->addObjectiveTerms(*prob);
  }
  return prob;
}

CartPoseTermInfo::CartPoseTermInfo() : TermInfo(TT_COST | TT_CNT)
{
  pos_coeffs = Eigen::Vector3d::Ones();
  rot_coeffs = Eigen::Vector3d::Ones();
  tcp.setIdentity();
}

void CartPoseTermInfo::addObjectiveTerms(TrajOptProblem& prob)
{
  unsigned int n_dof = prob.GetActiveGroupNumDOF();

  Eigen::Isometry3d input_pose;
  Eigen::Quaterniond q(wxyz(0), wxyz(1), wxyz(2), wxyz(3));
  input_pose.linear() = q.matrix();
  input_pose.translation() = xyz;

  if (term_type == (TT_COST | TT_USE_TIME))
  {
    ROS_ERROR("Use time version of this term has not been defined.");
  }
  else if (term_type == (TT_CNT | TT_USE_TIME))
  {
    ROS_ERROR("Use time version of this term has not been defined.");
  }
  else if ((term_type & TT_COST) && ~(term_type | ~TT_USE_TIME))
  {
<<<<<<< HEAD
    sco::VectorOfVectorPtr f = std::make_shared<CartPoseErrCalculator>(input_pose, prob.GetPlanningScene(), link, tcp);
    prob.addCost(std::make_shared<sco::CostFromErrFunc>(f, prob.GetVarRow(timestep, 0, n_dof),
                                                        concatVector(rot_coeffs, pos_coeffs), sco::ABS, name));
  }
  else if ((term_type & TT_CNT) && ~(term_type | ~TT_USE_TIME))
  {
    sco::VectorOfVectorPtr f = std::make_shared<CartPoseErrCalculator>(input_pose, prob.GetPlanningScene(), link, tcp);
    prob.addConstraint(std::make_shared<sco::ConstraintFromErrFunc>(
        f, prob.GetVarRow(timestep, 0, n_dof), concatVector(rot_coeffs, pos_coeffs), sco::EQ, name));
=======
    sco::VectorOfVector::Ptr f(new CartPoseErrCalculator(input_pose, prob.GetPlanningScene(), link, tcp));
    prob.addCost(sco::Cost::Ptr(new sco::CostFromErrFunc(f, prob.GetVarRow(timestep, 0, n_dof),
                                                         concatVector(rot_coeffs, pos_coeffs), sco::ABS, name)));
  }
  else if ((term_type & TT_CNT) && ~(term_type | ~TT_USE_TIME))
  {
    sco::VectorOfVector::Ptr f(new CartPoseErrCalculator(input_pose, prob.GetPlanningScene(), link, tcp));
    prob.addConstraint(sco::Constraint::Ptr(new sco::ConstraintFromErrFunc(
        f, prob.GetVarRow(timestep, 0, n_dof), concatVector(rot_coeffs, pos_coeffs), sco::EQ, name)));
>>>>>>> 92259712
  }
  else
  {
    ROS_WARN("CartPoseTermInfo does not have a valid term_type defined. No cost/constraint applied");
  }
}

void JointPoseTermInfo::addObjectiveTerms(TrajOptProblem& prob)
{
  unsigned int n_dof = prob.GetActiveGroupNumDOF();

  // If optional parameter not given, set to default
  if (coeffs.empty())
    coeffs = trajopt::DblVec(n_dof, 1);
  if (upper_tols.empty())
    upper_tols = trajopt::DblVec(n_dof, 0);
  if (lower_tols.empty())
    lower_tols = trajopt::DblVec(n_dof, 0);
  if (last_step <= -1)
    last_step = prob.GetNumSteps() - 1;

  // Check time step is valid
  if ((prob.GetNumSteps() - 1) <= first_step)
    first_step = prob.GetNumSteps() - 1;
  if ((prob.GetNumSteps() - 1) <= last_step)
    last_step = prob.GetNumSteps() - 1;
  //  if (last_step == first_step)
  //    last_step += 1;
  if (last_step < first_step)
  {
    int tmp = first_step;
    first_step = last_step;
    last_step = tmp;
    ROS_WARN("Last time step for JointPosTerm comes before first step. Reversing them.");
  }
  if (last_step == -1)  // last_step not set
    last_step = first_step;

  // Check if parameters are the correct size.
  checkParameterSize(coeffs, n_dof, "JointPoseTermInfo coeffs", true);
  checkParameterSize(targets, n_dof, "JointPoseTermInfo targets", true);
  checkParameterSize(upper_tols, n_dof, "JointPoseTermInfo upper_tols", true);
  checkParameterSize(lower_tols, n_dof, "JointPoseTermInfo lower_tols", true);

  // Check if tolerances are all zeros
  bool is_upper_zeros =
      std::all_of(upper_tols.begin(), upper_tols.end(), [](double i) { return util::doubleEquals(i, 0.); });
  bool is_lower_zeros =
      std::all_of(lower_tols.begin(), lower_tols.end(), [](double i) { return util::doubleEquals(i, 0.); });

  // Get vars associated with joints
  trajopt::VarArray vars = prob.GetVars();
  trajopt::VarArray joint_vars = vars.block(0, 0, vars.rows(), static_cast<int>(n_dof));
  if (prob.GetHasTime())
    ROS_INFO("JointPoseTermInfo does not differ based on setting of TT_USE_TIME");

  if (term_type & TT_COST)
  {
    // If the tolerances are 0, an equality cost is set. Otherwise it's a hinged "inequality" cost
    if (is_upper_zeros && is_lower_zeros)
    {
<<<<<<< HEAD
      prob.addCost(std::make_shared<trajopt::JointPosEqCost>(joint_vars, util::toVectorXd(coeffs),
                                                             util::toVectorXd(targets), first_step, last_step));
=======
      prob.addCost(sco::Cost::Ptr(new trajopt::JointPosEqCost(joint_vars, util::toVectorXd(coeffs),
                                                              util::toVectorXd(targets), first_step, last_step)));
>>>>>>> 92259712
      prob.getCosts().back()->setName(name);
    }
    else
    {
<<<<<<< HEAD
      prob.addCost(std::make_shared<trajopt::JointPosIneqCost>(joint_vars, util::toVectorXd(coeffs),
                                                               util::toVectorXd(targets), util::toVectorXd(upper_tols),
                                                               util::toVectorXd(lower_tols), first_step, last_step));
=======
      prob.addCost(sco::Cost::Ptr(new trajopt::JointPosIneqCost(joint_vars, util::toVectorXd(coeffs),
                                                                util::toVectorXd(targets), util::toVectorXd(upper_tols),
                                                                util::toVectorXd(lower_tols), first_step, last_step)));
>>>>>>> 92259712
      prob.getCosts().back()->setName(name);
    }
  }
  else if (term_type & TT_CNT)
  {
    // If the tolerances are 0, an equality cnt is set. Otherwise it's an inequality constraint
    if (is_upper_zeros && is_lower_zeros)
    {
<<<<<<< HEAD
      prob.addConstraint(std::make_shared<trajopt::JointPosEqConstraint>(
          joint_vars, util::toVectorXd(coeffs), util::toVectorXd(targets), first_step, last_step));
=======
      prob.addConstraint(sco::Constraint::Ptr(new trajopt::JointPosEqConstraint(
          joint_vars, util::toVectorXd(coeffs), util::toVectorXd(targets), first_step, last_step)));
>>>>>>> 92259712
      prob.getConstraints().back()->setName(name);
    }
    else
    {
<<<<<<< HEAD
      prob.addConstraint(std::make_shared<trajopt::JointPosIneqConstraint>(
=======
      prob.addConstraint(sco::Constraint::Ptr(new trajopt::JointPosIneqConstraint(
>>>>>>> 92259712
          joint_vars, util::toVectorXd(coeffs), util::toVectorXd(targets), util::toVectorXd(upper_tols),
          util::toVectorXd(lower_tols), first_step, last_step));
      prob.getConstraints().back()->setName(name);
    }
  }
  else
  {
    ROS_WARN("JointPosTermInfo does not have a valid term_type defined. No cost/constraint applied");
  }
}

void JointVelTermInfo::addObjectiveTerms(TrajOptProblem& prob)
{
  unsigned int n_dof = prob.GetNumDOF();

  // If optional parameter not given, set to default
  if (coeffs.empty())
    coeffs = trajopt::DblVec(n_dof, 1);
  if (upper_tols.empty())
    upper_tols = trajopt::DblVec(n_dof, 0);
  if (lower_tols.empty())
    lower_tols = trajopt::DblVec(n_dof, 0);
  if (last_step <= -1)
    last_step = prob.GetNumSteps() - 1;

  // If only one time step is desired, calculate velocity with next step (2 steps are needed for 1 velocity calculation)
  if ((prob.GetNumSteps() - 2) <= first_step)
    first_step = prob.GetNumSteps() - 2;
  if ((prob.GetNumSteps() - 1) <= last_step)
    last_step = prob.GetNumSteps() - 1;
  if (last_step == first_step)
    last_step += 1;
  if (last_step < first_step)
  {
    int tmp = first_step;
    first_step = last_step;
    last_step = tmp;
    ROS_WARN("Last time step for JointVelTerm comes before first step. Reversing them.");
  }

  // Check if parameters are the correct size.
  checkParameterSize(coeffs, n_dof, "JointVelTermInfo coeffs", true);
  checkParameterSize(targets, n_dof, "JointVelTermInfo targets", true);
  checkParameterSize(upper_tols, n_dof, "JointVelTermInfo upper_tols", true);
  checkParameterSize(lower_tols, n_dof, "JointVelTermInfo lower_tols", true);
  assert(last_step > first_step);
  assert(first_step >= 0);

  // Check if tolerances are all zeros
  bool is_upper_zeros =
      std::all_of(upper_tols.begin(), upper_tols.end(), [](double i) { return util::doubleEquals(i, 0.); });
  bool is_lower_zeros =
      std::all_of(lower_tols.begin(), lower_tols.end(), [](double i) { return util::doubleEquals(i, 0.); });

  // Get vars associated with joints
  trajopt::VarArray vars = prob.GetVars();
  trajopt::VarArray joint_vars = vars.block(0, 0, vars.rows(), static_cast<int>(n_dof));

  if (term_type == (TT_COST | TT_USE_TIME))
  {
    unsigned num_vels = last_step - first_step;

    // Apply separate cost to each joint b/c that is how the error function is currently written
    for (size_t j = 0; j < n_dof; ++j)
    {
      // Get a vector of a single column of vars
      sco::VarVector joint_vars_vec = joint_vars.cblock(first_step, j, last_step - first_step + 1);
      sco::VarVector time_vars_vec = vars.cblock(first_step, vars.cols() - 1, last_step - first_step + 1);

      // If the tolerances are 0, an equality cost is set
      if (is_upper_zeros && is_lower_zeros)
      {
        trajopt::DblVec single_jnt_coeffs = trajopt::DblVec(num_vels * 2, coeffs[j]);
<<<<<<< HEAD
        prob.addCost(std::make_shared<sco::CostFromErrFunc>(
            std::make_shared<JointVelErrCalculator>(targets[j], upper_tols[j], lower_tols[j]),
            std::make_shared<JointVelJacobianCalculator>(), concatVector(joint_vars_vec, time_vars_vec),
            util::toVectorXd(single_jnt_coeffs), sco::SQUARED, name + "_j" + std::to_string(j)));
=======
        prob.addCost(sco::Cost::Ptr(new sco::CostFromErrFunc(
            sco::VectorOfVector::Ptr(new JointVelErrCalculator(targets[j], upper_tols[j], lower_tols[j])),
            sco::MatrixOfVector::Ptr(new JointVelJacobianCalculator()), concatVector(joint_vars_vec, time_vars_vec),
            util::toVectorXd(single_jnt_coeffs), sco::SQUARED, name + "_j" + std::to_string(j))));
>>>>>>> 92259712
      }
      // Otherwise it's a hinged "inequality" cost
      else
      {
        trajopt::DblVec single_jnt_coeffs = trajopt::DblVec(num_vels * 2, coeffs[j]);
<<<<<<< HEAD
        prob.addCost(std::make_shared<sco::CostFromErrFunc>(
            std::make_shared<JointVelErrCalculator>(targets[j], upper_tols[j], lower_tols[j]),
            std::make_shared<JointVelJacobianCalculator>(), concatVector(joint_vars_vec, time_vars_vec),
            util::toVectorXd(single_jnt_coeffs), sco::HINGE, name + "_j" + std::to_string(j)));
=======
        prob.addCost(sco::Cost::Ptr(new sco::CostFromErrFunc(
            sco::VectorOfVector::Ptr(new JointVelErrCalculator(targets[j], upper_tols[j], lower_tols[j])),
            sco::MatrixOfVector::Ptr(new JointVelJacobianCalculator()), concatVector(joint_vars_vec, time_vars_vec),
            util::toVectorXd(single_jnt_coeffs), sco::HINGE, name + "_j" + std::to_string(j))));
>>>>>>> 92259712
      }
    }
  }
  else if (term_type == (TT_CNT | TT_USE_TIME))
  {
    unsigned num_vels = last_step - first_step;

    // Apply separate cnt to each joint b/c that is how the error function is currently written
    for (size_t j = 0; j < n_dof; ++j)
    {
      // Get a vector of a single column of vars
      sco::VarVector joint_vars_vec = joint_vars.cblock(first_step, j, last_step - first_step + 1);
      sco::VarVector time_vars_vec = vars.cblock(first_step, vars.cols() - 1, last_step - first_step + 1);

      // If the tolerances are 0, an equality cnt is set
      if (is_upper_zeros && is_lower_zeros)
      {
        trajopt::DblVec single_jnt_coeffs = trajopt::DblVec(num_vels * 2, coeffs[j]);
<<<<<<< HEAD
        prob.addConstraint(std::make_shared<sco::ConstraintFromErrFunc>(
            std::make_shared<JointVelErrCalculator>(targets[j], upper_tols[j], lower_tols[j]),
            std::make_shared<JointVelJacobianCalculator>(), concatVector(joint_vars_vec, time_vars_vec),
            util::toVectorXd(single_jnt_coeffs), sco::EQ, name + "_j" + std::to_string(j)));
=======
        prob.addConstraint(sco::Constraint::Ptr(new sco::ConstraintFromErrFunc(
            sco::VectorOfVector::Ptr(new JointVelErrCalculator(targets[j], upper_tols[j], lower_tols[j])),
            sco::MatrixOfVector::Ptr(new JointVelJacobianCalculator()), concatVector(joint_vars_vec, time_vars_vec),
            util::toVectorXd(single_jnt_coeffs), sco::EQ, name + "_j" + std::to_string(j))));
>>>>>>> 92259712
      }
      // Otherwise it's a hinged "inequality" constraint
      else
      {
        trajopt::DblVec single_jnt_coeffs = trajopt::DblVec(num_vels * 2, coeffs[j]);
<<<<<<< HEAD
        prob.addConstraint(std::make_shared<sco::ConstraintFromErrFunc>(
            std::make_shared<JointVelErrCalculator>(targets[j], upper_tols[j], lower_tols[j]),
            std::make_shared<JointVelJacobianCalculator>(), concatVector(joint_vars_vec, time_vars_vec),
=======
        prob.addConstraint(sco::Constraint::Ptr(new sco::ConstraintFromErrFunc(
            sco::VectorOfVector::Ptr(new JointVelErrCalculator(targets[j], upper_tols[j], lower_tols[j])),
            sco::MatrixOfVector::Ptr(new JointVelJacobianCalculator()), concatVector(joint_vars_vec, time_vars_vec),
>>>>>>> 92259712
            util::toVectorXd(single_jnt_coeffs), sco::INEQ, name + "_j" + std::to_string(j))));
      }
    }
  }
  else if ((term_type & TT_COST) && ~(term_type | ~TT_USE_TIME))
  {
    // If the tolerances are 0, an equality cost is set. Otherwise it's a hinged "inequality" cost
    if (is_upper_zeros && is_lower_zeros)
    {
<<<<<<< HEAD
      prob.addCost(std::make_shared<trajopt::JointVelEqCost>(joint_vars, util::toVectorXd(coeffs),
                                                             util::toVectorXd(targets), first_step, last_step));
=======
      prob.addCost(sco::Cost::Ptr(new trajopt::JointVelEqCost(joint_vars, util::toVectorXd(coeffs),
                                                              util::toVectorXd(targets), first_step, last_step)));
>>>>>>> 92259712
      prob.getCosts().back()->setName(name);
    }
    else
    {
<<<<<<< HEAD
      prob.addCost(std::make_shared<trajopt::JointVelIneqCost>(joint_vars, util::toVectorXd(coeffs),
                                                               util::toVectorXd(targets), util::toVectorXd(upper_tols),
                                                               util::toVectorXd(lower_tols), first_step, last_step));
=======
      prob.addCost(sco::Cost::Ptr(new trajopt::JointVelIneqCost(joint_vars, util::toVectorXd(coeffs),
                                                                util::toVectorXd(targets), util::toVectorXd(upper_tols),
                                                                util::toVectorXd(lower_tols), first_step, last_step)));
>>>>>>> 92259712
      prob.getCosts().back()->setName(name);
    }
  }
  else if ((term_type & TT_CNT) && ~(term_type | ~TT_USE_TIME))
  {
    // If the tolerances are 0, an equality cnt is set. Otherwise it's an inequality constraint
    if (is_upper_zeros && is_lower_zeros)
    {
<<<<<<< HEAD
      prob.addConstraint(std::make_shared<trajopt::JointVelEqConstraint>(
          joint_vars, util::toVectorXd(coeffs), util::toVectorXd(targets), first_step, last_step));
=======
      prob.addConstraint(sco::Constraint::Ptr(new trajopt::JointVelEqConstraint(
          joint_vars, util::toVectorXd(coeffs), util::toVectorXd(targets), first_step, last_step)));
>>>>>>> 92259712
      prob.getConstraints().back()->setName(name);
    }
    else
    {
<<<<<<< HEAD
      prob.addConstraint(std::make_shared<trajopt::JointVelIneqConstraint>(
=======
      prob.addConstraint(sco::Constraint::Ptr(new trajopt::JointVelIneqConstraint(
>>>>>>> 92259712
          joint_vars, util::toVectorXd(coeffs), util::toVectorXd(targets), util::toVectorXd(upper_tols),
          util::toVectorXd(lower_tols), first_step, last_step));
      prob.getConstraints().back()->setName(name);
    }
  }
  else
  {
    ROS_WARN("JointVelTermInfo does not have a valid term_type defined. No cost/constraint applied");
  }
}

void generateInitialTrajectory(const ProblemInfo& pci, const std::vector<double>& current_joint_values,
                               trajopt::TrajArray& init_traj)
{
  Eigen::VectorXd current_pos(current_joint_values.size());
  for (int joint_index = 0; joint_index < current_joint_values.size(); ++joint_index)
  {
    current_pos(joint_index) = current_joint_values[joint_index];
  }

  InitInfo init_info = pci.init_info;

  // initialize based on type specified
  if (init_info.type == InitInfo::STATIONARY)
  {
    // Initializes all joint values to the initial value (the current value in scene)
    init_traj = current_pos.transpose().replicate(pci.basic_info.n_steps, 1);
  }
  else if (init_info.type == InitInfo::JOINT_INTERPOLATED)
  {
    //  Linearly interpolates between initial value (current values in the scene) and the joint position specified in
    //  InitInfo.data
    Eigen::VectorXd end_pos = init_info.data;
    init_traj.resize(pci.basic_info.n_steps, end_pos.rows());
    for (int dof_index = 0; dof_index < current_pos.rows(); ++dof_index)
    {
      init_traj.col(dof_index) =
          Eigen::VectorXd::LinSpaced(pci.basic_info.n_steps, current_pos(dof_index), end_pos(dof_index));
    }
  }
  else if (init_info.type == InitInfo::GIVEN_TRAJ)
  {
    //  Initializes the matrix to a given trajectory
    init_traj = init_info.data;
  }
  else
  {
    PRINT_AND_THROW("Init Info did not have a valid type. Valid types are "
                    "STATIONARY, JOINT_INTERPOLATED, or GIVEN_TRAJ");
  }

  // Currently all trajectories are generated without time then appended here
  if (pci.basic_info.use_time)
  {
    // add on time (default to 1 sec)
    init_traj.conservativeResize(Eigen::NoChange_t(), init_traj.cols() + 1);

    init_traj.block(0, init_traj.cols() - 1, init_traj.rows(), 1) =
        Eigen::VectorXd::Constant(init_traj.rows(), init_info.dt);
  }
}
}  // namespace trajopt_interface<|MERGE_RESOLUTION|>--- conflicted
+++ resolved
@@ -292,27 +292,17 @@
   }
   else if ((term_type & TT_COST) && ~(term_type | ~TT_USE_TIME))
   {
-<<<<<<< HEAD
-    sco::VectorOfVectorPtr f = std::make_shared<CartPoseErrCalculator>(input_pose, prob.GetPlanningScene(), link, tcp);
+    sco::VectorOfVector::Ptr f =
+        std::make_shared<CartPoseErrCalculator>(input_pose, prob.GetPlanningScene(), link, tcp);
     prob.addCost(std::make_shared<sco::CostFromErrFunc>(f, prob.GetVarRow(timestep, 0, n_dof),
                                                         concatVector(rot_coeffs, pos_coeffs), sco::ABS, name));
   }
   else if ((term_type & TT_CNT) && ~(term_type | ~TT_USE_TIME))
   {
-    sco::VectorOfVectorPtr f = std::make_shared<CartPoseErrCalculator>(input_pose, prob.GetPlanningScene(), link, tcp);
+    sco::VectorOfVector::Ptr f =
+        std::make_shared<CartPoseErrCalculator>(input_pose, prob.GetPlanningScene(), link, tcp);
     prob.addConstraint(std::make_shared<sco::ConstraintFromErrFunc>(
         f, prob.GetVarRow(timestep, 0, n_dof), concatVector(rot_coeffs, pos_coeffs), sco::EQ, name));
-=======
-    sco::VectorOfVector::Ptr f(new CartPoseErrCalculator(input_pose, prob.GetPlanningScene(), link, tcp));
-    prob.addCost(sco::Cost::Ptr(new sco::CostFromErrFunc(f, prob.GetVarRow(timestep, 0, n_dof),
-                                                         concatVector(rot_coeffs, pos_coeffs), sco::ABS, name)));
-  }
-  else if ((term_type & TT_CNT) && ~(term_type | ~TT_USE_TIME))
-  {
-    sco::VectorOfVector::Ptr f(new CartPoseErrCalculator(input_pose, prob.GetPlanningScene(), link, tcp));
-    prob.addConstraint(sco::Constraint::Ptr(new sco::ConstraintFromErrFunc(
-        f, prob.GetVarRow(timestep, 0, n_dof), concatVector(rot_coeffs, pos_coeffs), sco::EQ, name)));
->>>>>>> 92259712
   }
   else
   {
@@ -374,26 +364,15 @@
     // If the tolerances are 0, an equality cost is set. Otherwise it's a hinged "inequality" cost
     if (is_upper_zeros && is_lower_zeros)
     {
-<<<<<<< HEAD
       prob.addCost(std::make_shared<trajopt::JointPosEqCost>(joint_vars, util::toVectorXd(coeffs),
                                                              util::toVectorXd(targets), first_step, last_step));
-=======
-      prob.addCost(sco::Cost::Ptr(new trajopt::JointPosEqCost(joint_vars, util::toVectorXd(coeffs),
-                                                              util::toVectorXd(targets), first_step, last_step)));
->>>>>>> 92259712
       prob.getCosts().back()->setName(name);
     }
     else
     {
-<<<<<<< HEAD
       prob.addCost(std::make_shared<trajopt::JointPosIneqCost>(joint_vars, util::toVectorXd(coeffs),
                                                                util::toVectorXd(targets), util::toVectorXd(upper_tols),
                                                                util::toVectorXd(lower_tols), first_step, last_step));
-=======
-      prob.addCost(sco::Cost::Ptr(new trajopt::JointPosIneqCost(joint_vars, util::toVectorXd(coeffs),
-                                                                util::toVectorXd(targets), util::toVectorXd(upper_tols),
-                                                                util::toVectorXd(lower_tols), first_step, last_step)));
->>>>>>> 92259712
       prob.getCosts().back()->setName(name);
     }
   }
@@ -402,22 +381,13 @@
     // If the tolerances are 0, an equality cnt is set. Otherwise it's an inequality constraint
     if (is_upper_zeros && is_lower_zeros)
     {
-<<<<<<< HEAD
       prob.addConstraint(std::make_shared<trajopt::JointPosEqConstraint>(
           joint_vars, util::toVectorXd(coeffs), util::toVectorXd(targets), first_step, last_step));
-=======
-      prob.addConstraint(sco::Constraint::Ptr(new trajopt::JointPosEqConstraint(
-          joint_vars, util::toVectorXd(coeffs), util::toVectorXd(targets), first_step, last_step)));
->>>>>>> 92259712
       prob.getConstraints().back()->setName(name);
     }
     else
     {
-<<<<<<< HEAD
       prob.addConstraint(std::make_shared<trajopt::JointPosIneqConstraint>(
-=======
-      prob.addConstraint(sco::Constraint::Ptr(new trajopt::JointPosIneqConstraint(
->>>>>>> 92259712
           joint_vars, util::toVectorXd(coeffs), util::toVectorXd(targets), util::toVectorXd(upper_tols),
           util::toVectorXd(lower_tols), first_step, last_step));
       prob.getConstraints().back()->setName(name);
@@ -491,33 +461,19 @@
       if (is_upper_zeros && is_lower_zeros)
       {
         trajopt::DblVec single_jnt_coeffs = trajopt::DblVec(num_vels * 2, coeffs[j]);
-<<<<<<< HEAD
         prob.addCost(std::make_shared<sco::CostFromErrFunc>(
             std::make_shared<JointVelErrCalculator>(targets[j], upper_tols[j], lower_tols[j]),
             std::make_shared<JointVelJacobianCalculator>(), concatVector(joint_vars_vec, time_vars_vec),
             util::toVectorXd(single_jnt_coeffs), sco::SQUARED, name + "_j" + std::to_string(j)));
-=======
-        prob.addCost(sco::Cost::Ptr(new sco::CostFromErrFunc(
-            sco::VectorOfVector::Ptr(new JointVelErrCalculator(targets[j], upper_tols[j], lower_tols[j])),
-            sco::MatrixOfVector::Ptr(new JointVelJacobianCalculator()), concatVector(joint_vars_vec, time_vars_vec),
-            util::toVectorXd(single_jnt_coeffs), sco::SQUARED, name + "_j" + std::to_string(j))));
->>>>>>> 92259712
       }
       // Otherwise it's a hinged "inequality" cost
       else
       {
         trajopt::DblVec single_jnt_coeffs = trajopt::DblVec(num_vels * 2, coeffs[j]);
-<<<<<<< HEAD
         prob.addCost(std::make_shared<sco::CostFromErrFunc>(
             std::make_shared<JointVelErrCalculator>(targets[j], upper_tols[j], lower_tols[j]),
             std::make_shared<JointVelJacobianCalculator>(), concatVector(joint_vars_vec, time_vars_vec),
             util::toVectorXd(single_jnt_coeffs), sco::HINGE, name + "_j" + std::to_string(j)));
-=======
-        prob.addCost(sco::Cost::Ptr(new sco::CostFromErrFunc(
-            sco::VectorOfVector::Ptr(new JointVelErrCalculator(targets[j], upper_tols[j], lower_tols[j])),
-            sco::MatrixOfVector::Ptr(new JointVelJacobianCalculator()), concatVector(joint_vars_vec, time_vars_vec),
-            util::toVectorXd(single_jnt_coeffs), sco::HINGE, name + "_j" + std::to_string(j))));
->>>>>>> 92259712
       }
     }
   }
@@ -536,31 +492,18 @@
       if (is_upper_zeros && is_lower_zeros)
       {
         trajopt::DblVec single_jnt_coeffs = trajopt::DblVec(num_vels * 2, coeffs[j]);
-<<<<<<< HEAD
         prob.addConstraint(std::make_shared<sco::ConstraintFromErrFunc>(
             std::make_shared<JointVelErrCalculator>(targets[j], upper_tols[j], lower_tols[j]),
             std::make_shared<JointVelJacobianCalculator>(), concatVector(joint_vars_vec, time_vars_vec),
             util::toVectorXd(single_jnt_coeffs), sco::EQ, name + "_j" + std::to_string(j)));
-=======
-        prob.addConstraint(sco::Constraint::Ptr(new sco::ConstraintFromErrFunc(
-            sco::VectorOfVector::Ptr(new JointVelErrCalculator(targets[j], upper_tols[j], lower_tols[j])),
-            sco::MatrixOfVector::Ptr(new JointVelJacobianCalculator()), concatVector(joint_vars_vec, time_vars_vec),
-            util::toVectorXd(single_jnt_coeffs), sco::EQ, name + "_j" + std::to_string(j))));
->>>>>>> 92259712
       }
       // Otherwise it's a hinged "inequality" constraint
       else
       {
         trajopt::DblVec single_jnt_coeffs = trajopt::DblVec(num_vels * 2, coeffs[j]);
-<<<<<<< HEAD
         prob.addConstraint(std::make_shared<sco::ConstraintFromErrFunc>(
             std::make_shared<JointVelErrCalculator>(targets[j], upper_tols[j], lower_tols[j]),
             std::make_shared<JointVelJacobianCalculator>(), concatVector(joint_vars_vec, time_vars_vec),
-=======
-        prob.addConstraint(sco::Constraint::Ptr(new sco::ConstraintFromErrFunc(
-            sco::VectorOfVector::Ptr(new JointVelErrCalculator(targets[j], upper_tols[j], lower_tols[j])),
-            sco::MatrixOfVector::Ptr(new JointVelJacobianCalculator()), concatVector(joint_vars_vec, time_vars_vec),
->>>>>>> 92259712
             util::toVectorXd(single_jnt_coeffs), sco::INEQ, name + "_j" + std::to_string(j))));
       }
     }
@@ -570,26 +513,15 @@
     // If the tolerances are 0, an equality cost is set. Otherwise it's a hinged "inequality" cost
     if (is_upper_zeros && is_lower_zeros)
     {
-<<<<<<< HEAD
       prob.addCost(std::make_shared<trajopt::JointVelEqCost>(joint_vars, util::toVectorXd(coeffs),
                                                              util::toVectorXd(targets), first_step, last_step));
-=======
-      prob.addCost(sco::Cost::Ptr(new trajopt::JointVelEqCost(joint_vars, util::toVectorXd(coeffs),
-                                                              util::toVectorXd(targets), first_step, last_step)));
->>>>>>> 92259712
       prob.getCosts().back()->setName(name);
     }
     else
     {
-<<<<<<< HEAD
       prob.addCost(std::make_shared<trajopt::JointVelIneqCost>(joint_vars, util::toVectorXd(coeffs),
                                                                util::toVectorXd(targets), util::toVectorXd(upper_tols),
                                                                util::toVectorXd(lower_tols), first_step, last_step));
-=======
-      prob.addCost(sco::Cost::Ptr(new trajopt::JointVelIneqCost(joint_vars, util::toVectorXd(coeffs),
-                                                                util::toVectorXd(targets), util::toVectorXd(upper_tols),
-                                                                util::toVectorXd(lower_tols), first_step, last_step)));
->>>>>>> 92259712
       prob.getCosts().back()->setName(name);
     }
   }
@@ -598,22 +530,13 @@
     // If the tolerances are 0, an equality cnt is set. Otherwise it's an inequality constraint
     if (is_upper_zeros && is_lower_zeros)
     {
-<<<<<<< HEAD
       prob.addConstraint(std::make_shared<trajopt::JointVelEqConstraint>(
           joint_vars, util::toVectorXd(coeffs), util::toVectorXd(targets), first_step, last_step));
-=======
-      prob.addConstraint(sco::Constraint::Ptr(new trajopt::JointVelEqConstraint(
-          joint_vars, util::toVectorXd(coeffs), util::toVectorXd(targets), first_step, last_step)));
->>>>>>> 92259712
       prob.getConstraints().back()->setName(name);
     }
     else
     {
-<<<<<<< HEAD
       prob.addConstraint(std::make_shared<trajopt::JointVelIneqConstraint>(
-=======
-      prob.addConstraint(sco::Constraint::Ptr(new trajopt::JointVelIneqConstraint(
->>>>>>> 92259712
           joint_vars, util::toVectorXd(coeffs), util::toVectorXd(targets), util::toVectorXd(upper_tols),
           util::toVectorXd(lower_tols), first_step, last_step));
       prob.getConstraints().back()->setName(name);
